--- conflicted
+++ resolved
@@ -3,54 +3,39 @@
 <bookmap id="map_annex">
     #foreach($inventoryContext in $documentPart.getInventoryContexts())
         #set($inventoryReportProperties = $documentDescriptorReportAdapters.getPropertiesMap().get($inventoryContext.getIdentifier()))
-<<<<<<< HEAD
+
     <chapter href="../$inventoryContext.getIdentifier()/tpc_inventory-asset.dita">
-        <topicref href="../$inventoryContext.getIdentifier()/tpc_license-overview.dita" >
+        <topicref href="$inventoryContext.getIdentifier()/tpc_license-overview.dita" >
             <topicref href="../$inventoryContext.getIdentifier()/tpc_inventory-components-no-license.dita" />
             <topicref href="../$inventoryContext.getIdentifier()/tpc_inventory-licenses-effective.dita" />
             <topicref href="../$inventoryContext.getIdentifier()/tpc_inventory-license-usage.dita" />
             <topicref href="../$inventoryContext.getIdentifier()/tpc_inventory-component-license-details.dita" keys="license-notices" />
         </topicref>
 
-        <topicref href="../$inventoryContext.getIdentifier()/tpc_inventory-bill-of-materials.dita" >
-            <topicref href="../$inventoryContext.getIdentifier()/tpc_inventory-artifact-report-effective.dita" />
-            <topicref href="../$inventoryContext.getIdentifier()/tpc_inventory-webmodule-report-effective.dita" />
-            <topicref href="../$inventoryContext.getIdentifier()/tpc_inventory-package-report-effective.dita" />
-=======
-
-    <chapter href="$inventoryContext.getIdentifier()/tpc_inventory-asset.dita">
-        <topicref href="$inventoryContext.getIdentifier()/tpc_license-overview.dita" >
-            <topicref href="$inventoryContext.getIdentifier()/tpc_inventory-components-no-license.dita" />
-            <topicref href="$inventoryContext.getIdentifier()/tpc_inventory-licenses-effective.dita" />
-            <topicref href="$inventoryContext.getIdentifier()/tpc_inventory-license-usage.dita" />
-            <topicref href="$inventoryContext.getIdentifier()/tpc_inventory-component-license-details.dita" keys="license-notices" />
-        </topicref>
-
-        <topicref href="$inventoryContext.getIdentifier()/tpc_license-overview.dita" >
+        <topicref href="../$inventoryContext.getIdentifier()/tpc_license-overview.dita" >
             #if($inventoryReportProperties && $inventoryReportProperties.getProperty("ae.inventory.components.no.license-switch") == "true")
-                <topicref href="$inventoryContext.getIdentifier()/tpc_inventory-components-no-license.dita"/>
+                <topicref href="../$inventoryContext.getIdentifier()/tpc_inventory-components-no-license.dita"/>
             #end
-            <topicref href="$inventoryContext.getIdentifier()/tpc_inventory-licenses-effective.dita"/>
-            <topicref href="$inventoryContext.getIdentifier()/tpc_inventory-license-usage.dita"/>
+            <topicref href="../$inventoryContext.getIdentifier()/tpc_inventory-licenses-effective.dita"/>
+            <topicref href="../$inventoryContext.getIdentifier()/tpc_inventory-license-usage.dita"/>
             #if($inventoryReportProperties && $inventoryReportProperties.getProperty("ae.inventory.component.license.details.switch") == "true")
-                <topicref href="$inventoryContext.getIdentifier()/tpc_inventory-component-license-details.dita"/>
+                <topicref href="../$inventoryContext.getIdentifier()/tpc_inventory-component-license-details.dita"/>
             #end
         </topicref>
 
         <topicref href="$inventoryContext.getIdentifier()/tpc_inventory-bill-of-materials.dita">
-                <topicref href="$inventoryContext.getIdentifier()/tpc_inventory-application-report-effective.dita"/>
-                <topicref href="$inventoryContext.getIdentifier()/tpc_inventory-module-report-effective.dita"/>
-                <topicref href="$inventoryContext.getIdentifier()/tpc_inventory-webmodule-report-effective.dita"/>
-                <topicref href="$inventoryContext.getIdentifier()/tpc_inventory-package-report-effective.dita"/>
-                <topicref href="$inventoryContext.getIdentifier()/tpc_inventory-driver-report-effective.dita"/>
-                <topicref href="$inventoryContext.getIdentifier()/tpc_inventory-installation-package-report-effective.dita"/>
-                <topicref href="$inventoryContext.getIdentifier()/tpc_inventory-content-report-effective.dita"/>
-                <topicref href="$inventoryContext.getIdentifier()/tpc_inventory-appliance-report-effective.dita"/>
-                <topicref href="$inventoryContext.getIdentifier()/tpc_inventory-container-report-effective.dita"/>
-                <topicref href="$inventoryContext.getIdentifier()/tpc_inventory-device-report-effective.dita"/>
-                <topicref href="$inventoryContext.getIdentifier()/tpc_inventory-part-report-effective.dita"/>
-                <topicref href="$inventoryContext.getIdentifier()/tpc_inventory-artifact-report-effective.dita"/>
->>>>>>> e9660309
+                <topicref href="../$inventoryContext.getIdentifier()/tpc_inventory-application-report-effective.dita"/>
+                <topicref href="../$inventoryContext.getIdentifier()/tpc_inventory-module-report-effective.dita"/>
+                <topicref href="../$inventoryContext.getIdentifier()/tpc_inventory-webmodule-report-effective.dita"/>
+                <topicref href="../$inventoryContext.getIdentifier()/tpc_inventory-package-report-effective.dita"/>
+                <topicref href="../$inventoryContext.getIdentifier()/tpc_inventory-driver-report-effective.dita"/>
+                <topicref href="../$inventoryContext.getIdentifier()/tpc_inventory-installation-package-report-effective.dita"/>
+                <topicref href="../$inventoryContext.getIdentifier()/tpc_inventory-content-report-effective.dita"/>
+                <topicref href="../$inventoryContext.getIdentifier()/tpc_inventory-appliance-report-effective.dita"/>
+                <topicref href="../$inventoryContext.getIdentifier()/tpc_inventory-container-report-effective.dita"/>
+                <topicref href="../$inventoryContext.getIdentifier()/tpc_inventory-device-report-effective.dita"/>
+                <topicref href="../$inventoryContext.getIdentifier()/tpc_inventory-part-report-effective.dita"/>
+                <topicref href="../$inventoryContext.getIdentifier()/tpc_inventory-artifact-report-effective.dita"/>
         </topicref>
     </chapter>
     #end
