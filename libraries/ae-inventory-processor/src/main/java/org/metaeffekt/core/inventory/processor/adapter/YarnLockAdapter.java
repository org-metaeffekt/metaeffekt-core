--- conflicted
+++ resolved
@@ -49,11 +49,12 @@
     public Inventory extractInventory(File yarnLock, String relativePath, List<WebModuleComponentPatternContributor.WebModuleDependency> dependencies) {
         try {
             LOG.debug("Parsing yarn.lock file: {}", yarnLock.getAbsolutePath());
-            
+
             final List<String> lines = FileUtils.readLines(yarnLock, FileUtils.ENCODING_UTF_8);
 
             Map<String, NpmPackageLockAdapter.NpmModule> webModuleMap = new HashMap<>();
-            // Map to track dependency types directly from yarn.lock
+
+            // map to track dependency types directly from yarn.lock
             Map<String, String> dependencyTypeMap = new HashMap<>();
 
             String currentModuleId = null;
@@ -62,7 +63,7 @@
             boolean inPeerDependencySection = false;
             boolean inDevDependencySection = false;
 
-            // Detect yarn.lock format version
+            // detect yarn.lock format version
             boolean isYarnV1Format = true;
             for (String line : lines) {
                 if (line.contains("__metadata")) {
@@ -70,7 +71,7 @@
                     break;
                 }
             }
-            
+
             LOG.debug("Detected yarn.lock format: {}", isYarnV1Format ? "v1" : "v2+");
 
             int lineNumber = 0;
@@ -79,7 +80,7 @@
                 try {
                     if (line.startsWith("#")) continue;
                     if (StringUtils.isBlank(line)) continue;
-                    
+
                     // Check for dependency section markers
                     if (line.startsWith("  dependencies:")) {
                         inDependencySection = true;
@@ -109,7 +110,7 @@
                         inDevDependencySection = true;
                         continue;
                     }
-                    
+
                     if (line.startsWith("    ")) {
                         // dependency within a section
                         final Pair<String, String> keyValuePair = extractKeyValuePair(line);
@@ -138,7 +139,7 @@
                         // process attribute
                         NpmPackageLockAdapter.NpmModule npmModule = webModuleMap.get(currentModuleId);
                         if (npmModule == null) continue;
-                        
+
                         if ("version".equalsIgnoreCase(keyValuePair.getKey())) {
                             npmModule.setVersion(keyValuePair.getRight());
                         }
@@ -166,7 +167,10 @@
                     if (isYarnV1Format) {
                         final Pair<String, String> nameVersionPair = extractNameVersionPair(line);
                         if (nameVersionPair == null) continue;
-                        NpmPackageLockAdapter.NpmModule webModule =
+
+                        // FIXME-KKL: we used to use relativePath here; that however produced duplication within
+                        //  the path; explicit tests required.
+                        final NpmPackageLockAdapter.NpmModule webModule =
                                 new NpmPackageLockAdapter.NpmModule(nameVersionPair.getKey(), relativePath);
 
                         final String webModuleId = line;
@@ -181,15 +185,15 @@
                             if (moduleName.contains(",")) {
                                 moduleName = moduleName.substring(0, moduleName.indexOf(",")).trim();
                             }
-                            
+
                             NpmPackageLockAdapter.NpmModule webModule =
                                     new NpmPackageLockAdapter.NpmModule(extractModuleName(moduleName), relativePath);
-                            
+
                             webModuleMap.put(moduleName, webModule);
                             currentModuleId = moduleName;
                         }
                     }
-                    
+
                     // Reset section flags when starting a new module
                     inDependencySection = false;
                     inOptionalDependencySection = false;
@@ -199,29 +203,11 @@
                     LOG.warn("Error parsing line {} in yarn.lock file: {}", lineNumber, e.getMessage());
                     // Continue with next line
                 }
-<<<<<<< HEAD
-            }
-=======
-                // module
-                line = line.trim();
-
-                line = trimColon(line);
-
-                final Pair<String, String> nameVersionPair = extractNameVersionPair(line);
-                if (nameVersionPair == null) continue;
-
-                // FIXME-KKL: we used to use relativePath here; that however produced duplication within
-                //  the path; explicit tests required.
-                final NpmPackageLockAdapter.NpmModule webModule =
-                        new NpmPackageLockAdapter.NpmModule(nameVersionPair.getKey(), "/");
-
-                final String webModuleId = line;
-                webModuleMap.put(webModuleId, webModule);
->>>>>>> c7ddf71a
+            }
 
             LOG.debug("Found {} modules in yarn.lock file", webModuleMap.size());
             LOG.debug("Found {} dependency type markers in yarn.lock file", dependencyTypeMap.size());
-            
+
             if (dependencies != null) {
                 LOG.debug("Consolidating with {} dependencies from package.json", dependencies.size());
             }
@@ -229,11 +215,7 @@
             return createInventory(webModuleMap, relativePath, dependencies, dependencyTypeMap);
 
         } catch (Exception e) {
-<<<<<<< HEAD
             LOG.warn("Cannot read / parse [{}]: {}", yarnLock.getAbsoluteFile(), e.getMessage(), e);
-=======
-            LOG.warn("Cannot read / parse [{}]: {}", yarnLock.getAbsoluteFile(), e.getMessage());
->>>>>>> c7ddf71a
         }
         return null;
     }
@@ -249,7 +231,7 @@
         return extractInventory(yarnLock, relativePath, Collections.emptyList());
     }
 
-    private Inventory createInventory(Map<String, NpmPackageLockAdapter.NpmModule> webModuleMap, String path, 
+    private Inventory createInventory(Map<String, NpmPackageLockAdapter.NpmModule> webModuleMap, String path,
                                      List<WebModuleComponentPatternContributor.WebModuleDependency> dependencies,
                                      Map<String, String> dependencyTypeMap) {
         Inventory inventory = new Inventory();
@@ -275,9 +257,9 @@
             artifact.set(Constants.KEY_COMPONENT_SOURCE_TYPE, "npm-module");
             artifact.set("Source Archive - URL", module.getUrl());
             artifact.set(Constants.KEY_PATH_IN_ASSET, path + "[" + module.getId() + "]");
-            
+
             String assetId = "AID-" + artifact.getId();
-            
+
             // Check if we have dependency information from package.json (takes precedence)
             WebModuleComponentPatternContributor.WebModuleDependency dependency = dependencyMap.get(componentName);
             if (dependency != null) {
@@ -292,7 +274,7 @@
                     artifact.set(assetId, Constants.MARKER_OPTIONAL_DEPENDENCY);
                 }
                 // production dependencies don't need a special marker
-            } 
+            }
             // If no info from package.json, use info from yarn.lock
             else if (dependencyTypeMap.containsKey(componentName)) {
                 artifact.set(assetId, dependencyTypeMap.get(componentName));
@@ -313,7 +295,7 @@
                     break;
                 }
             }
-            
+
             if (!found && dependency.getVersion() != null) {
                 Artifact artifact = new Artifact();
                 artifact.setId(dependency.getName() + "-" + dependency.getVersion());
@@ -322,9 +304,9 @@
                 artifact.set(Constants.KEY_TYPE, Constants.ARTIFACT_TYPE_WEB_MODULE);
                 artifact.set(Constants.KEY_COMPONENT_SOURCE_TYPE, "npm-module");
                 artifact.set(Constants.KEY_PATH_IN_ASSET, path + "[" + dependency.getName() + "]");
-                
+
                 String assetId = "AID-" + artifact.getId();
-                
+
                 if (dependency.isDevDependency()) {
                     artifact.set(assetId, Constants.MARKER_DEVELOPMENT);
                 } else if (dependency.isPeerDependency()) {
@@ -332,10 +314,10 @@
                 } else if (dependency.isOptionalDependency()) {
                     artifact.set(assetId, Constants.MARKER_OPTIONAL_DEPENDENCY);
                 }
-                
+
                 String purl = NpmPackageLockAdapter.buildPurl(dependency.getName(), dependency.getVersion());
                 artifact.set(Artifact.Attribute.PURL, purl);
-                
+
                 inventory.getArtifacts().add(artifact);
             }
         }
