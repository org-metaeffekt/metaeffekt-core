--- conflicted
+++ resolved
@@ -89,11 +89,7 @@
      * @param baseDir as in {@link ComponentPatternContributor}
      * @param relativeAnchorFilePath as in {@link ComponentPatternContributor}
      * @param checksum as in {@link ComponentPatternContributor}
-<<<<<<< HEAD
      * @param virtualRootPath as in {@link ComponentPatternContributor}
-=======
-     *
->>>>>>> 66ab96dd
      * @return returns a list of generated component patterns
      */
     public List<ComponentPatternData> run(File baseDir, String virtualRootPath, String relativeAnchorFilePath, String checksum) {
