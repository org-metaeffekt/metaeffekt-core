--- conflicted
+++ resolved
@@ -62,13 +62,9 @@
      * @param orderedColumnHeaders the list of column headers
      * @param models               the models
      * @param maxCellLength        the maximum cell length
-<<<<<<< HEAD
-     * @param <T>                  the model type
-=======
      *
      * @param <T> Generic collection type.
      *
->>>>>>> 8435570b
      * @return the map of column headers and how many columns they span
      */
     protected <T extends AbstractModelBase> LinkedHashMap<String, Integer> splitIntoMultipleColumns(Collection<String> orderedColumnHeaders, Collection<T> models, int maxCellLength) {
