/*
 * Copyright 2009-2024 the original author or authors.
 *
 * Licensed under the Apache License, Version 2.0 (the "License");
 * you may not use this file except in compliance with the License.
 * You may obtain a copy of the License at
 *
 *     http://www.apache.org/licenses/LICENSE-2.0
 *
 * Unless required by applicable law or agreed to in writing, software
 * distributed under the License is distributed on an "AS IS" BASIS,
 * WITHOUT WARRANTIES OR CONDITIONS OF ANY KIND, either express or implied.
 * See the License for the specific language governing permissions and
 * limitations under the License.
 */
package org.metaeffekt.core.inventory.processor.adapter;

import lombok.EqualsAndHashCode;
import lombok.Getter;
import lombok.Setter;
import org.apache.commons.lang3.StringUtils;
import org.json.JSONObject;
import org.metaeffekt.core.inventory.processor.model.Artifact;
import org.metaeffekt.core.inventory.processor.model.Constants;
import org.metaeffekt.core.inventory.processor.model.Inventory;
import org.metaeffekt.core.inventory.processor.patterns.contributors.WebModuleComponentPatternContributor;
import org.metaeffekt.core.util.FileUtils;
import org.slf4j.Logger;
import org.slf4j.LoggerFactory;

import java.io.File;
import java.io.IOException;
import java.util.*;

/**
 * Extracts an inventory for production npm modules based on a package-lock.json file.
 */
public class NpmPackageLockAdapter {

    private static final Logger LOG = LoggerFactory.getLogger(NpmPackageLockAdapter.class);

    /**
     * @param packageLockJsonFile The package-lock.json file to parse.
     * @param relPath The relative path to the file from the relevant basedir.
     * @param projectName The name of the project for which to extract data.
     * @param dependencies The list of dependencies from package.json.
     *
     * @return An inventory populated with the runtime modules defined in the package json file.
     *
     * @throws IOException May throw {@link IOException} when accessing and parsing the packageLockJsonFile.
     */
    public Inventory createInventoryFromPackageLock(File packageLockJsonFile, String relPath, String projectName, List<WebModuleComponentPatternContributor.WebModuleDependency> dependencies) throws IOException {
        final Inventory inventory = new Inventory();

        populateInventory(packageLockJsonFile, inventory, relPath, projectName, dependencies);

        return inventory;
    }

    @EqualsAndHashCode(onlyExplicitlyIncluded = true)
    @Getter
    public static final class NpmModule {
        final String name;
        final String path;

        @EqualsAndHashCode.Include
        final String id;

        @Setter
        String version;

        @Setter
        String url;

        @Setter
        String hash;

        @Setter
        boolean resolved;

        @Setter
        boolean devDependency;

        @Setter
        boolean peerDependency;

        @Setter
        boolean optionalDependency;

        public NpmModule(String name, String path) {
            this.name = name;
            this.path = path;

            this.id = path + name;
        }
    }

    private void populateInventory(File packageLockJsonFile, Inventory inventory, String path, String name, List<WebModuleComponentPatternContributor.WebModuleDependency> dependencies) throws IOException {
        final String json = FileUtils.readFileToString(packageLockJsonFile, FileUtils.ENCODING_UTF_8);
        final JSONObject obj = new JSONObject(json);

        // support old versions, where the dependencies were listed top-level.
        addDependencies(packageLockJsonFile, obj, inventory, path, "dependencies", dependencies);

        // in case a name is not provided, take all packages into account
        if (name == null) {
            addDependencies(packageLockJsonFile, obj, inventory, path, "packages", dependencies);
        } else {
            // name provided
            final JSONObject packages = obj.optJSONObject("packages");
            if (packages != null) {
                final JSONObject project = packages.optJSONObject(name);

                // if project with the given name was not found; fallback to all packages
                if (project == null) {
                    addDependencies(packageLockJsonFile, obj, inventory, path, "packages", dependencies);
                } else {
                    // otherwise parse project dependencies, only
                    parseProjectDependencies(inventory, path, project, packages);
                }
            }
        }
    }

    private static void parseProjectDependencies(Inventory inventory, String path, JSONObject project, JSONObject packages) {
        final Set<NpmModule> modules = collectModules(project.optJSONObject("dependencies"), "node_modules/", null);
        // dev dependencies
        modules.addAll(collectModules(project.optJSONObject("devDependencies"), "node_modules/", "devDependencies"));
        // optional dependencies
        modules.addAll(collectModules(project.optJSONObject("optionalDependencies"), "node_modules/", "optionalDependencies"));
        // peer dependencies
        modules.addAll(collectModules(project.optJSONObject("peerDependencies"), "node_modules/", "peerDependencies"));

        boolean changed;
        do {
            changed = false;
            for (NpmModule module : new HashSet<>(modules)) {
                if (module.isResolved()) continue;

                final String effectiveModuleId = resolveModuleId(module, packages, module.getId());
                final JSONObject moduleObject = packages.getJSONObject(effectiveModuleId);

                module.setUrl(moduleObject.optString("resolved"));
                module.setHash(moduleObject.optString("integrity"));
                module.setVersion(moduleObject.optString("version"));

                module.setDevDependency(moduleObject.optBoolean("dev"));
                module.setPeerDependency(moduleObject.optBoolean("peer"));
                module.setOptionalDependency(moduleObject.optBoolean("optional"));

                changed |= modules.addAll(collectModules(
                        moduleObject.optJSONObject("dependencies"), effectiveModuleId + "/node_modules/", null));

                module.setResolved(true);
            }
        } while (changed);

        populateInventory(inventory, path, modules);

    }

    public static void populateInventory(Inventory inventory, String path, Collection<NpmModule> modules) {
        for (NpmModule module : modules) {
            Artifact artifact = new Artifact();
            artifact.setId(module.getName() + "-" + module.getVersion());
            String componentName = module.getName();
            int slashIndex = componentName.indexOf("/");
            if (slashIndex > 0) {
                componentName = componentName.substring(0, slashIndex);
            }
            artifact.setComponent(componentName);
            artifact.setVersion(module.getVersion());
            artifact.set(Constants.KEY_TYPE, Constants.ARTIFACT_TYPE_WEB_MODULE);
            artifact.set(Constants.KEY_COMPONENT_SOURCE_TYPE, "npm-module");
            artifact.set("Source Archive - URL", module.getUrl());
            artifact.set(Constants.KEY_PATH_IN_ASSET, path + "[" + module.getId() + "]");
<<<<<<< HEAD
            String assetId = "AID-" + artifact.getId();
            if (module.isDevDependency()) {
                artifact.set(assetId, Constants.MARKER_DEVELOPMENT);
            } else if (module.isPeerDependency()) {
                artifact.set(assetId, Constants.MARKER_PEER_DEPENDENCY);
            } else if (module.isOptionalDependency()) {
                artifact.set(assetId, Constants.MARKER_OPTIONAL_DEPENDENCY);
            }
=======
>>>>>>> c7ddf71a

            // NOTE: do not populate ARTIFACT_ROOT_PATHS; a rrot path is not known in this case

            String purl = buildPurl(module.getName(), module.getVersion());
            artifact.set(Artifact.Attribute.PURL, purl);

            inventory.getArtifacts().add(artifact);
        }
    }

    private static String resolveModuleId(NpmModule module, JSONObject packages, String effectiveModuleId) {
        JSONObject moduleObject = packages.optJSONObject(module.getId());
        while (moduleObject == null) {
            String alternativeId = effectiveModuleId;
            alternativeId = alternativeId.substring(0, alternativeId.lastIndexOf("/node_modules"));
            alternativeId = alternativeId.substring(0, alternativeId.lastIndexOf("/node_modules") + 14);
            alternativeId = alternativeId + module.getName();
            effectiveModuleId = alternativeId;
            moduleObject = packages.optJSONObject(effectiveModuleId);
        }
        return effectiveModuleId;
    }

    private static Set<NpmModule> collectModules(JSONObject dependencies, String path, String dependencyTag) {
        Set<NpmModule> modules = new HashSet<>();
        if (dependencies != null) {
            Map<String, Object> map = dependencies.toMap();
            for (Map.Entry<String, Object> entry : map.entrySet()) {
                NpmModule module = new NpmModule(entry.getKey(), path);
                if ("devDependencies".equals(dependencyTag)) {
                    module.setDevDependency(true);
                } else if ("peerDependencies".equals(dependencyTag)) {
                    module.setPeerDependency(true);
                } else if ("optionalDependencies".equals(dependencyTag)) {
                    module.setOptionalDependency(true);
                }
                modules.add(module);
            }
        }
        return modules;
    }

    private void addDependencies(File file, JSONObject obj, Inventory inventory, String path, String dependencyTag, List<WebModuleComponentPatternContributor.WebModuleDependency> dependencies) {
        final String prefix = "node_modules/";

        if (obj.has(dependencyTag)) {
            final JSONObject dependenciesObject = obj.getJSONObject(dependencyTag);
            for (String key : dependenciesObject.keySet()) {
                if (StringUtils.isBlank(key)) continue;
                final JSONObject dep = dependenciesObject.getJSONObject(key);

                String module = key;
                int index = module.lastIndexOf(prefix);
                if (index != -1) {
                    module = module.substring(index + prefix.length());
                }

<<<<<<< HEAD
                String version = dep.optString("version");
                String url = dep.optString("resolved");
                if (!dependencies.isEmpty()) {
                    for (WebModuleComponentPatternContributor.WebModuleDependency dependency : dependencies) {
                        if (module.equals(dependency.getName())) {
                            Artifact artifact = new Artifact();
                            if (version == null) {
                                version = dependency.getVersion();
                            }
                            artifact.setId(dependency.getName() + "-" + version);
                            artifact.setComponent(dependency.getName());
                            artifact.setVersion(dependency.getVersion());
                            artifact.set(Constants.KEY_TYPE, Constants.ARTIFACT_TYPE_WEB_MODULE);
                            artifact.set(Constants.KEY_COMPONENT_SOURCE_TYPE, "npm-module");
                            artifact.setUrl(url);
                            artifact.set(Constants.KEY_PATH_IN_ASSET, path + "[" + key + "]");

                            // NOTE: do not populate ARTIFACT_ROOT_PATHS; a root path is not known in this case

                            String assetId = "AID-" + artifact.getId();

                            // Set dependency type marker based on the dependency type
                            if (dependency.isDevDependency()) {
                                // mark as development dependency
                                artifact.set(assetId, Constants.MARKER_DEVELOPMENT);
                            } else if (dependency.isPeerDependency()) {
                                // mark as peer dependency
                                artifact.set(assetId, Constants.MARKER_PEER_DEPENDENCY);
                            } else if (dependency.isOptionalDependency()) {
                                // mark as optional dependency
                                artifact.set(assetId, Constants.MARKER_OPTIONAL_DEPENDENCY);
                            }
                            // production dependencies don't need a special marker

                            String purl = buildPurl(dependency.getName(), dependency.getVersion());
                            artifact.set(Artifact.Attribute.PURL, purl);

                            inventory.getArtifacts().add(artifact);
                            addDependencies(file, dep, inventory, path, dependencyTag, dependencies);
                        }
                    }
                } else {
                    if (version != null) {
                        Artifact artifact = new Artifact();
                        artifact.setId(module + "-" + version);
                        artifact.setComponent(module);
                        artifact.setVersion(version);
                        artifact.set(Constants.KEY_TYPE, Constants.ARTIFACT_TYPE_WEB_MODULE);
                        artifact.set(Constants.KEY_COMPONENT_SOURCE_TYPE, "npm-module");
                        artifact.setUrl(url);
                        artifact.set(Constants.KEY_PATH_IN_ASSET, path + "[" + key + "]");

                        String purl = buildPurl(module, version);
                        artifact.set(Artifact.Attribute.PURL, purl);

=======
                if (version != null) {
                    Artifact artifact = new Artifact();
                    artifact.setId(module + "-" + version);
                    artifact.setComponent(module);
                    artifact.setVersion(version);
                    artifact.set(Constants.KEY_TYPE, Constants.ARTIFACT_TYPE_WEB_MODULE);
                    artifact.set(Constants.KEY_COMPONENT_SOURCE_TYPE, "npm-module");
                    artifact.setUrl(url);
                    artifact.set(Constants.KEY_PATH_IN_ASSET, path + "[" + key + "]");

                    // NOTE: do not populate ARTIFACT_ROOT_PATHS; a rrot path is not known in this case

                    String purl = buildPurl(module, version);
                    artifact.set(Artifact.Attribute.PURL, purl);

                    boolean production = !dep.has("dev") || !dep.getBoolean("dev");

                    // only consider production artifacts
                    if (production) {
>>>>>>> c7ddf71a
                        inventory.getArtifacts().add(artifact);

                    }
                }

                if (version == null) {
                    LOG.warn("Missing version information in [{}] parse package-lock.json file as expected: {}", key, file.getAbsolutePath());
                }
            }
        }
    }

    public static String buildPurl(String name, String version) {
        return String.format("pkg:npm/%s@%s", name.toLowerCase(), version);
    }

}<|MERGE_RESOLUTION|>--- conflicted
+++ resolved
@@ -174,8 +174,8 @@
             artifact.set(Constants.KEY_COMPONENT_SOURCE_TYPE, "npm-module");
             artifact.set("Source Archive - URL", module.getUrl());
             artifact.set(Constants.KEY_PATH_IN_ASSET, path + "[" + module.getId() + "]");
-<<<<<<< HEAD
-            String assetId = "AID-" + artifact.getId();
+
+         String assetId = "AID-" + artifact.getId();
             if (module.isDevDependency()) {
                 artifact.set(assetId, Constants.MARKER_DEVELOPMENT);
             } else if (module.isPeerDependency()) {
@@ -183,8 +183,6 @@
             } else if (module.isOptionalDependency()) {
                 artifact.set(assetId, Constants.MARKER_OPTIONAL_DEPENDENCY);
             }
-=======
->>>>>>> c7ddf71a
 
             // NOTE: do not populate ARTIFACT_ROOT_PATHS; a rrot path is not known in this case
 
@@ -242,7 +240,6 @@
                     module = module.substring(index + prefix.length());
                 }
 
-<<<<<<< HEAD
                 String version = dep.optString("version");
                 String url = dep.optString("resolved");
                 if (!dependencies.isEmpty()) {
@@ -298,27 +295,6 @@
                         String purl = buildPurl(module, version);
                         artifact.set(Artifact.Attribute.PURL, purl);
 
-=======
-                if (version != null) {
-                    Artifact artifact = new Artifact();
-                    artifact.setId(module + "-" + version);
-                    artifact.setComponent(module);
-                    artifact.setVersion(version);
-                    artifact.set(Constants.KEY_TYPE, Constants.ARTIFACT_TYPE_WEB_MODULE);
-                    artifact.set(Constants.KEY_COMPONENT_SOURCE_TYPE, "npm-module");
-                    artifact.setUrl(url);
-                    artifact.set(Constants.KEY_PATH_IN_ASSET, path + "[" + key + "]");
-
-                    // NOTE: do not populate ARTIFACT_ROOT_PATHS; a rrot path is not known in this case
-
-                    String purl = buildPurl(module, version);
-                    artifact.set(Artifact.Attribute.PURL, purl);
-
-                    boolean production = !dep.has("dev") || !dep.getBoolean("dev");
-
-                    // only consider production artifacts
-                    if (production) {
->>>>>>> c7ddf71a
                         inventory.getArtifacts().add(artifact);
 
                     }
