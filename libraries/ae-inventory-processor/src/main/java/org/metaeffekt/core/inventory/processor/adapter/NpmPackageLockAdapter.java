/*
 * Copyright 2009-2022 the original author or authors.
 *
 * Licensed under the Apache License, Version 2.0 (the "License");
 * you may not use this file except in compliance with the License.
 * You may obtain a copy of the License at
 *
 *     http://www.apache.org/licenses/LICENSE-2.0
 *
 * Unless required by applicable law or agreed to in writing, software
 * distributed under the License is distributed on an "AS IS" BASIS,
 * WITHOUT WARRANTIES OR CONDITIONS OF ANY KIND, either express or implied.
 * See the License for the specific language governing permissions and
 * limitations under the License.
 */
package org.metaeffekt.core.inventory.processor.adapter;

import org.apache.commons.lang3.StringUtils;
import org.json.JSONObject;
import org.metaeffekt.core.inventory.processor.model.Artifact;
import org.metaeffekt.core.inventory.processor.model.Constants;
import org.metaeffekt.core.inventory.processor.model.Inventory;
import org.metaeffekt.core.util.FileUtils;

import java.io.File;
import java.io.IOException;

/**
 * Extracts an inventory for production npm modules based on a package-lock.json file.
 */
public class NpmPackageLockAdapter {

    /**
     *
     * @param packageLockJsonFile The package-lock.json file to parse.
     * @param relPath The relative path to the file from the relevant basedir.
     *
     * @return An inventory popoulated with the runtime modules defined in the package json file.
     *
<<<<<<< HEAD
     * @throws IOException If the file cannot be read.
=======
     * @throws IOException May throw {@link IOException} when accessing and parsing the packageLockJsonFile.
>>>>>>> 8435570b
     */
    public Inventory createInventoryFromPackageLock(File packageLockJsonFile, String relPath) throws IOException {
        final Inventory inventory = new Inventory();

        populateInventory(packageLockJsonFile, inventory, relPath);

        return inventory;
    }

    private void populateInventory(File packageLockJsonFile, Inventory inventory, String path) throws IOException {
        final String json = FileUtils.readFileToString(packageLockJsonFile, FileUtils.ENCODING_UTF_8);
        final JSONObject obj = new JSONObject(json);
        addDependencies(obj, inventory, path, "dependencies");
        addDependencies(obj, inventory, path, "peerDependencies");
        addDependencies(obj, inventory, path, "packages");
    }

    private void addDependencies(JSONObject obj, Inventory inventory, String path, String dependencyTag) {
        final String prefix = "node_modules/";

        if (obj.has(dependencyTag)) {
            final JSONObject dependencies = obj.getJSONObject(dependencyTag);
            for (String key : dependencies.keySet()) {
                if (StringUtils.isBlank(key)) continue;

                final JSONObject dep = dependencies.getJSONObject(key);

                String version = dep.getString("version");
                String url = dep.has("resolved") ? dep.getString("resolved") : null;

                Artifact artifact = new Artifact();

                String module = key;
                int index = module.lastIndexOf(prefix);
                if (index != -1) {
                    module = module.substring(index + prefix.length());
                }

                artifact.setId(module + "-" + version);
                artifact.setComponent(module);
                artifact.setVersion(version);
                artifact.set(Constants.KEY_TYPE, Constants.ARTIFACT_TYPE_NODEJS_MODULE);
                artifact.setUrl(url);
                artifact.set(Constants.KEY_PATH_IN_ASSET, path + "[" + key + "]");

                boolean production = !dep.has("dev") || !dep.getBoolean("dev");

                // only consider production artifacts
                if (production) {
                    inventory.getArtifacts().add(artifact);

                    // validate whether this is still required
                    addDependencies(dep, inventory, path, dependencyTag);
                }
            }
        }
    }

}<|MERGE_RESOLUTION|>--- conflicted
+++ resolved
@@ -37,11 +37,7 @@
      *
      * @return An inventory popoulated with the runtime modules defined in the package json file.
      *
-<<<<<<< HEAD
-     * @throws IOException If the file cannot be read.
-=======
      * @throws IOException May throw {@link IOException} when accessing and parsing the packageLockJsonFile.
->>>>>>> 8435570b
      */
     public Inventory createInventoryFromPackageLock(File packageLockJsonFile, String relPath) throws IOException {
         final Inventory inventory = new Inventory();
