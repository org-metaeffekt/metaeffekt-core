/*
 * Copyright 2009-2024 the original author or authors.
 *
 * Licensed under the Apache License, Version 2.0 (the "License");
 * you may not use this file except in compliance with the License.
 * You may obtain a copy of the License at
 *
 *     http://www.apache.org/licenses/LICENSE-2.0
 *
 * Unless required by applicable law or agreed to in writing, software
 * distributed under the License is distributed on an "AS IS" BASIS,
 * WITHOUT WARRANTIES OR CONDITIONS OF ANY KIND, either express or implied.
 * See the License for the specific language governing permissions and
 * limitations under the License.
 */
package org.metaeffekt.core.inventory.processor.model;

public final class Constants {

    public static final String ASTERISK = "*";
    public static final String VERSION_PLACHOLDER_PREFIX = "${";
    public static final String VERSION_PLACHOLDER_SUFFIX = "}";
    public static final String DOT = ".";
    public static final String SLASH = "/";
    public static final String SPACE = " ";
    public static final String UNDERSCORE = "_";
    public static final String HYPHEN = "-";
    public static final String DOT_SLASH = DOT + SLASH;

    public static final String STRING_EMPTY = "";
    public static final String STRING_TRUE = Boolean.TRUE.toString();
    public static final String STRING_FALSE = Boolean.FALSE.toString();

    public static final char DELIMITER_COLON = ':';
    public static final char DELIMITER_DASH = '-';
    public static final char DELIMITER_PIPE = '|';
    public static final char DELIMITER_COMMA = ',';
    public static final String DELIMITER_NEWLINE = String.format("%n");

    /**
     * Support to mark artifacts as matched by wildcard. This is usually transient information. The wildcard information
     * is lost, when resolving the version. Therefore the fact that an artifact was matched using wildcards is held
     * using this key.
     */
    public static final String KEY_WILDCARD_MATCH = "WILDCARD-MATCH";

    public static final String KEY_DERIVED_LICENSE_PACKAGE = "Specified Package License";
    public static final String KEY_DOCUMENTATION_PATH_PACKAGE = "Package Documentation Path";
    public static final String KEY_LICENSE_PATH_PACKAGE = "Package License Path";
    public static final String KEY_GROUP_PACKAGE = "Package Group";
    public static final String KEY_STATUS_PACKAGE = "Package Status";

    public static final String KEY_HASH_SHA1 = "Hash (SHA-1)";
    public static final String KEY_HASH_SHA256 = "Hash (SHA-256)";

    public static final String KEY_PATH_IN_ASSET = "Path in Asset";

    public static final String KEY_CHECKSUM = "Checksum";
    public static final String KEY_SCOPE = "Scope";

    /**
     * Organization key. We stick to the terminology of maven; in other context this is the vendor (CVE) or
     * supplier (CycloneDX).
     */
    public static final String KEY_ORGANIZATION = "Organization";

    /**
     * Organization URL key. Maven uses two distinct attributes for an organization.
     */
    public static final String KEY_ORGANIZATION_URL = "Organization URL";

    public static final String KEY_SUMMARY = "Summary";
    public static final String KEY_DESCRIPTION = "Description";
    public static final String KEY_ARCHITECTURE = "Architecture";
    public static final String KEY_TYPE = "Type";

    // FIXME: fix naming
    public static final String KEY_COMPONENT_SOURCE_TYPE = "Component Source Type";

    // FIXME: naming; not evaluated yet
    public static final String KEY_NO_FILE_MATCH_REQUIRED = "No File Match Required";

    public static final String KEY_SOURCE_PROJECT = "Source Project";

    public static final String KEY_SPECIFIED_PACKAGE_LICENSE = "Specified Package License";
    public static final String KEY_SPECIFIED_PACKAGE_CONCLUDED_LICENSE = "Specified Package Concluded License";

    public static final String KEY_ISSUE = "Issue";

    public static final String ARTIFACT_TYPE_DISTRO = "distro";
    public static final String ARTIFACT_TYPE_CONTAINER = "container";
    public static final String ARTIFACT_TYPE_PACKAGE = "package";
    public static final String ARTIFACT_TYPE_MODULE = "module";
    public static final String ARTIFACT_TYPE_FILE = "file";
    public static final String ARTIFACT_TYPE_ARCHIVE = "archive";
    public static final String ARTIFACT_TYPE_COMPOSITE = "composite";

    @Deprecated
    public static final String ARTIFACT_TYPE_NODEJS_MODULE = "nodejs-module";

    public static final String ARTIFACT_TYPE_WEB_MODULE = "web-module";

    public static final String MARKER_CROSS = "x";
    public static final String MARKER_CONTAINS = "c";

    public static final String PACKAGE_JSON = "package.json";
    public static final String PACKAGE_LOCK_JSON = "package-lock.json";
    public static final String COMPOSER_JSON = "composer.json";
    public static final String BOWER_JSON = "bower.json";

    public static final String DOT_BOWER_JSON = DOT + BOWER_JSON;
    public static final String DOT_PACKAGE_LOCK_JSON = DOT + PACKAGE_LOCK_JSON;

<<<<<<< HEAD
    public static final String KEY_SCOPE = "Scope";

    public static final String KEY_ARCHIVE_PATH = "Archive Path";

    public static final String KEY_CONTENT_CHECKSUM = "Content Checksum";

    protected Constants() {
=======
    private Constants() {
>>>>>>> 73babc01
    }

}<|MERGE_RESOLUTION|>--- conflicted
+++ resolved
@@ -87,6 +87,8 @@
 
     public static final String KEY_ISSUE = "Issue";
 
+    public static final String KEY_ARCHIVE_PATH = "Archive Path";
+
     public static final String ARTIFACT_TYPE_DISTRO = "distro";
     public static final String ARTIFACT_TYPE_CONTAINER = "container";
     public static final String ARTIFACT_TYPE_PACKAGE = "package";
@@ -111,17 +113,6 @@
     public static final String DOT_BOWER_JSON = DOT + BOWER_JSON;
     public static final String DOT_PACKAGE_LOCK_JSON = DOT + PACKAGE_LOCK_JSON;
 
-<<<<<<< HEAD
-    public static final String KEY_SCOPE = "Scope";
-
-    public static final String KEY_ARCHIVE_PATH = "Archive Path";
-
-    public static final String KEY_CONTENT_CHECKSUM = "Content Checksum";
-
-    protected Constants() {
-=======
     private Constants() {
->>>>>>> 73babc01
     }
-
 }