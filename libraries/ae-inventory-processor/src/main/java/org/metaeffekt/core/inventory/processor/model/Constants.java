--- conflicted
+++ resolved
@@ -133,11 +133,8 @@
     public static final String MARKER_CROSS = "x";
     public static final String MARKER_CONTAINS = "c";
     public static final String MARKER_DEVELOPMENT = "d";
-<<<<<<< HEAD
     public static final String MARKER_PEER_DEPENDENCY = "p";
     public static final String MARKER_OPTIONAL_DEPENDENCY = "o";
-=======
->>>>>>> c7ddf71a
 
     public static final String PACKAGE_JSON = "package.json";
     public static final String PACKAGE_LOCK_JSON = "package-lock.json";
