/*
 * Copyright 2009-2022 the original author or authors.
 *
 * Licensed under the Apache License, Version 2.0 (the "License");
 * you may not use this file except in compliance with the License.
 * You may obtain a copy of the License at
 *
 *     http://www.apache.org/licenses/LICENSE-2.0
 *
 * Unless required by applicable law or agreed to in writing, software
 * distributed under the License is distributed on an "AS IS" BASIS,
 * WITHOUT WARRANTIES OR CONDITIONS OF ANY KIND, either express or implied.
 * See the License for the specific language governing permissions and
 * limitations under the License.
 */
package org.metaeffekt.core.inventory.processor.writer;

import org.metaeffekt.core.inventory.processor.model.Inventory;
import org.slf4j.Logger;
import org.slf4j.LoggerFactory;

import java.io.File;
import java.io.IOException;

public class InventoryWriter extends AbstractXlsInventoryWriter{

    private final Logger LOG = LoggerFactory.getLogger(getClass());

    public void writeInventory(Inventory inventory, File file) throws IOException {

        if (file.getName().endsWith(".xls")) {
            new XlsInventoryWriter().writeInventory(inventory, file);
        } else {
<<<<<<< HEAD
            for (Artifact.Attribute a : artifactColumnOrder) {
                String key = a.getKey();
                insertIndex = reinsert(insertIndex, key, ordered, attributes);
            }
        }

        // fill header row
        int cellNum = 0;
        for (String key : ordered) {
            HSSFCell myCell = headerRow.createCell(cellNum++);
            myCell.setCellStyle(headerStyle);
            myCell.setCellValue(new HSSFRichTextString(key));
        }

        // create data rows
        for (Artifact artifact : inventory.getArtifacts()) {
            HSSFRow dataRow = mySheet.createRow(rowNum++);
            cellNum = 0;
            for (String key : ordered) {
                HSSFCell myCell = dataRow.createCell(cellNum++);
                String value = artifact.get(key);
                if (value != null && value.length() > MAX_CELL_LENGTH) {
                    // FIXME: log something
                    //        is this fine as log message?
                    LOG.warn("Cell content [{}] is longer than max cell length of [{}] and will be cropped", key, MAX_CELL_LENGTH);
                    value = value.substring(0, MAX_CELL_LENGTH);
                    value = value + "...";
                }
                myCell.setCellValue(new HSSFRichTextString(value));
            }
        }

        mySheet.setAutoFilter(new CellRangeAddress(0, 65000, 0, ordered.size() - 1));
    }

    private int reinsert(int insertIndex, String key, List<String> orderedAttributesList, Set<String> attributesSet) {
        if (attributesSet.contains(key)) {
            orderedAttributesList.remove(key);
            orderedAttributesList.add(Math.min(insertIndex, orderedAttributesList.size()), key);
            insertIndex++;
        }
        return insertIndex;
    }

    private HSSFCellStyle createHeaderStyle(HSSFWorkbook myWorkBook) {
        Font headerFont = myWorkBook.createFont();
        headerFont.setColor(Font.COLOR_NORMAL);

        HSSFPalette palette = myWorkBook.getCustomPalette();
        HSSFColor headerColor = palette.findSimilarColor((byte) 149, (byte) 179, (byte) 215);

        HSSFCellStyle headerStyle = myWorkBook.createCellStyle();
        headerStyle.setFillForegroundColor(headerColor.getIndex());
        headerStyle.setFillPattern(FillPatternType.SOLID_FOREGROUND);
        headerStyle.setFont(headerFont);
        headerStyle.setWrapText(true);
        return headerStyle;
    }

    private void writeComponentPatterns(Inventory inventory, HSSFWorkbook myWorkBook) {
        HSSFSheet mySheet = myWorkBook.createSheet("Component Patterns");
        mySheet.createFreezePane(0, 1);
        mySheet.setDefaultColumnWidth(20);

        HSSFRow myRow = null;
        HSSFCell myCell = null;

        int rowNum = 0;

        myRow = mySheet.createRow(rowNum++);

        HSSFCellStyle headerStyle = createHeaderStyle(myWorkBook);

        int cellNum = 0;

        // create columns for key / value map content
        Set<String> attributes = new HashSet<>();
        for (ComponentPatternData cpd : inventory.getComponentPatternData()) {
            attributes.addAll(cpd.getAttributes());
        }

        attributes.removeAll(ComponentPatternData.CORE_ATTRIBUTES);

        List<String> ordered = new ArrayList<>(attributes);
        Collections.sort(ordered);

        List<String> finalOrder = new ArrayList<>(ComponentPatternData.CORE_ATTRIBUTES);
        finalOrder.addAll(ordered);

        for (String key : finalOrder) {
            myCell = myRow.createCell(cellNum++);
            myCell.setCellStyle(headerStyle);
            myCell.setCellValue(new HSSFRichTextString(key));
        }

        int numCol = cellNum;

        for (ComponentPatternData cpd : inventory.getComponentPatternData()) {
            myRow = mySheet.createRow(rowNum++);
            cellNum = 0;
            for (String key : finalOrder) {
                myCell = myRow.createCell(cellNum++);
                myCell.setCellValue(new HSSFRichTextString(cpd.get(key)));
            }
        }

        mySheet.setAutoFilter(new CellRangeAddress(0, mySheet.getLastRowNum(), 0, numCol - 1));
    }


    private void writeNotices(Inventory inventory, HSSFWorkbook myWorkBook) {
        HSSFSheet mySheet = myWorkBook.createSheet("License Notices");
        mySheet.createFreezePane(0, 1);
        mySheet.setDefaultColumnWidth(20);

        HSSFRow myRow = null;
        HSSFCell myCell = null;

        int rowNum = 0;

        myRow = mySheet.createRow(rowNum++);

        HSSFCellStyle headerStyle = createHeaderStyle(myWorkBook);

        int cellNum = 0;

        // create columns for key / value map content
        Set<String> attributes = new LinkedHashSet<>(LicenseMetaData.CORE_ATTRIBUTES);
        Set<String> orderedOtherAttributes = new TreeSet<>();
        for (LicenseMetaData licenseMetaData : inventory.getLicenseMetaData()) {
            orderedOtherAttributes.addAll(licenseMetaData.getAttributes());
        }
        attributes.addAll(orderedOtherAttributes);

        for (String key : attributes) {
            myCell = myRow.createCell(cellNum++);
            myCell.setCellStyle(headerStyle);
            myCell.setCellValue(new HSSFRichTextString(key));
        }

        int numCol = cellNum;

        for (LicenseMetaData licenseMetaData : inventory.getLicenseMetaData()) {
            myRow = mySheet.createRow(rowNum++);
            cellNum = 0;
            for (String key : attributes) {
                myCell = myRow.createCell(cellNum++);
                myCell.setCellValue(new HSSFRichTextString(licenseMetaData.get(key)));
            }
        }

        /*for (int i = 0; i < 6; i++) {
            Integer width = (Integer) inventory.getContextMap().get("obligations.column[" + i + "].width");
            if (width != null) {
                mySheet.setColumnWidth(i, Math.min(width, 255));
            }
        }*/

        mySheet.setAutoFilter(new CellRangeAddress(0, 65000, 0, numCol - 1));

    }

    private void writeVulnerabilities(Inventory inventory, HSSFWorkbook myWorkBook) {
        for (String context : inventory.getVulnerabilityMetaDataContexts()) {
            if (context != null && !context.isEmpty() && inventory.getVulnerabilityMetaData(context).size() > 0) {
                writeVulnerabilities(inventory, myWorkBook, context);
            }
        }
    }

    private void writeVulnerabilities(Inventory inventory, HSSFWorkbook myWorkBook, String context) {
        HSSFSheet sheet = myWorkBook.createSheet(VulnerabilityMetaData.convertContextToSheetName(context));
        sheet.createFreezePane(0, 1);
        sheet.setDefaultColumnWidth(20);

        HSSFRow row = null;
        HSSFCell cell = null;

        int rowNum = 0;

        row = sheet.createRow(rowNum++);

        HSSFCellStyle headerStyle = createHeaderStyle(myWorkBook);

        int cellNum = 0;

        // create columns for key / value map content
        Set<String> attributes = new HashSet<>();
        for (VulnerabilityMetaData vmd : inventory.getVulnerabilityMetaData(context)) {
            attributes.addAll(vmd.getAttributes());
        }

        VulnerabilityMetaData.CORE_ATTRIBUTES.forEach(attributes::remove);

        List<String> ordered = new ArrayList<>(attributes);
        Collections.sort(ordered);

        List<String> finalOrder = new ArrayList<>(VulnerabilityMetaData.CORE_ATTRIBUTES);
        finalOrder.addAll(ordered);

        for (String key : finalOrder) {
            cell = row.createCell(cellNum++);
            cell.setCellStyle(headerStyle);
            cell.setCellValue(new HSSFRichTextString(key));
        }

        int numCol = cellNum;

        for (VulnerabilityMetaData vmd : inventory.getVulnerabilityMetaData(context)) {
            row = sheet.createRow(rowNum++);
            cellNum = 0;
            for (String key : finalOrder) {
                cell = row.createCell(cellNum++);
                String value = vmd.get(key);

                VulnerabilityMetaData.Attribute attribute = VulnerabilityMetaData.Attribute.match(key);
                if (attribute != null) {
                    switch (attribute) {
                        case MAX_SCORE:
                        case V3_SCORE:
                        case V2_SCORE:
                            if (value != null && !value.isEmpty()) {
                                try {
                                    cell.setCellValue(Double.valueOf(value));
                                } catch (NumberFormatException e) {
                                    cell.setCellValue(value);
                                }
                            }
                            break;
                        case URL:
                            cell.setCellValue(new HSSFRichTextString(value));
                            if (StringUtils.isEmpty(value)) {
                                LOG.warn("Vulnerability URL [{}] is null or empty on [{} {} {}]", value, cell.getSheet().getSheetName(), cell.getColumnIndex(), cell.getRowIndex());
                            } else {
                                Hyperlink link = myWorkBook.getCreationHelper().createHyperlink(HyperlinkType.URL);
                                link.setAddress(value);
                                cell.setHyperlink(link);
                            }
                            break;
                        default:
                            cell.setCellValue(new HSSFRichTextString(value));
                            break;
                    }
                } else {
                    cell.setCellValue(new HSSFRichTextString(value));
                }
            }
        }

        sheet.setAutoFilter(new CellRangeAddress(0, sheet.getLastRowNum(), 0, numCol - 1));
    }

    private void writeCertMetaData(Inventory inventory, HSSFWorkbook myWorkBook) {
        HSSFSheet sheet = myWorkBook.createSheet("Cert");
        sheet.createFreezePane(0, 1);
        sheet.setDefaultColumnWidth(20);

        HSSFRow row = null;
        HSSFCell cell = null;

        int rowNum = 0;

        row = sheet.createRow(rowNum++);

        HSSFCellStyle headerStyle = createHeaderStyle(myWorkBook);

        int cellNum = 0;

        // create columns for key / value map content
        Set<String> attributes = new HashSet<>();
        for (CertMetaData cm : inventory.getCertMetaData()) {
            attributes.addAll(cm.getAttributes());
        }

        attributes.removeAll(CertMetaData.CORE_ATTRIBUTES);

        List<String> ordered = new ArrayList<>(attributes);
        Collections.sort(ordered);

        List<String> finalOrder = new ArrayList<>(CertMetaData.CORE_ATTRIBUTES);
        finalOrder.addAll(ordered);

        for (String key : finalOrder) {
            cell = row.createCell(cellNum++);
            cell.setCellStyle(headerStyle);
            cell.setCellValue(new HSSFRichTextString(key));
=======
            new XlsxInventoryWriter().writeInventory(inventory, file);
>>>>>>> de438afb
        }

    }

}<|MERGE_RESOLUTION|>--- conflicted
+++ resolved
@@ -31,296 +31,7 @@
         if (file.getName().endsWith(".xls")) {
             new XlsInventoryWriter().writeInventory(inventory, file);
         } else {
-<<<<<<< HEAD
-            for (Artifact.Attribute a : artifactColumnOrder) {
-                String key = a.getKey();
-                insertIndex = reinsert(insertIndex, key, ordered, attributes);
-            }
-        }
-
-        // fill header row
-        int cellNum = 0;
-        for (String key : ordered) {
-            HSSFCell myCell = headerRow.createCell(cellNum++);
-            myCell.setCellStyle(headerStyle);
-            myCell.setCellValue(new HSSFRichTextString(key));
-        }
-
-        // create data rows
-        for (Artifact artifact : inventory.getArtifacts()) {
-            HSSFRow dataRow = mySheet.createRow(rowNum++);
-            cellNum = 0;
-            for (String key : ordered) {
-                HSSFCell myCell = dataRow.createCell(cellNum++);
-                String value = artifact.get(key);
-                if (value != null && value.length() > MAX_CELL_LENGTH) {
-                    // FIXME: log something
-                    //        is this fine as log message?
-                    LOG.warn("Cell content [{}] is longer than max cell length of [{}] and will be cropped", key, MAX_CELL_LENGTH);
-                    value = value.substring(0, MAX_CELL_LENGTH);
-                    value = value + "...";
-                }
-                myCell.setCellValue(new HSSFRichTextString(value));
-            }
-        }
-
-        mySheet.setAutoFilter(new CellRangeAddress(0, 65000, 0, ordered.size() - 1));
-    }
-
-    private int reinsert(int insertIndex, String key, List<String> orderedAttributesList, Set<String> attributesSet) {
-        if (attributesSet.contains(key)) {
-            orderedAttributesList.remove(key);
-            orderedAttributesList.add(Math.min(insertIndex, orderedAttributesList.size()), key);
-            insertIndex++;
-        }
-        return insertIndex;
-    }
-
-    private HSSFCellStyle createHeaderStyle(HSSFWorkbook myWorkBook) {
-        Font headerFont = myWorkBook.createFont();
-        headerFont.setColor(Font.COLOR_NORMAL);
-
-        HSSFPalette palette = myWorkBook.getCustomPalette();
-        HSSFColor headerColor = palette.findSimilarColor((byte) 149, (byte) 179, (byte) 215);
-
-        HSSFCellStyle headerStyle = myWorkBook.createCellStyle();
-        headerStyle.setFillForegroundColor(headerColor.getIndex());
-        headerStyle.setFillPattern(FillPatternType.SOLID_FOREGROUND);
-        headerStyle.setFont(headerFont);
-        headerStyle.setWrapText(true);
-        return headerStyle;
-    }
-
-    private void writeComponentPatterns(Inventory inventory, HSSFWorkbook myWorkBook) {
-        HSSFSheet mySheet = myWorkBook.createSheet("Component Patterns");
-        mySheet.createFreezePane(0, 1);
-        mySheet.setDefaultColumnWidth(20);
-
-        HSSFRow myRow = null;
-        HSSFCell myCell = null;
-
-        int rowNum = 0;
-
-        myRow = mySheet.createRow(rowNum++);
-
-        HSSFCellStyle headerStyle = createHeaderStyle(myWorkBook);
-
-        int cellNum = 0;
-
-        // create columns for key / value map content
-        Set<String> attributes = new HashSet<>();
-        for (ComponentPatternData cpd : inventory.getComponentPatternData()) {
-            attributes.addAll(cpd.getAttributes());
-        }
-
-        attributes.removeAll(ComponentPatternData.CORE_ATTRIBUTES);
-
-        List<String> ordered = new ArrayList<>(attributes);
-        Collections.sort(ordered);
-
-        List<String> finalOrder = new ArrayList<>(ComponentPatternData.CORE_ATTRIBUTES);
-        finalOrder.addAll(ordered);
-
-        for (String key : finalOrder) {
-            myCell = myRow.createCell(cellNum++);
-            myCell.setCellStyle(headerStyle);
-            myCell.setCellValue(new HSSFRichTextString(key));
-        }
-
-        int numCol = cellNum;
-
-        for (ComponentPatternData cpd : inventory.getComponentPatternData()) {
-            myRow = mySheet.createRow(rowNum++);
-            cellNum = 0;
-            for (String key : finalOrder) {
-                myCell = myRow.createCell(cellNum++);
-                myCell.setCellValue(new HSSFRichTextString(cpd.get(key)));
-            }
-        }
-
-        mySheet.setAutoFilter(new CellRangeAddress(0, mySheet.getLastRowNum(), 0, numCol - 1));
-    }
-
-
-    private void writeNotices(Inventory inventory, HSSFWorkbook myWorkBook) {
-        HSSFSheet mySheet = myWorkBook.createSheet("License Notices");
-        mySheet.createFreezePane(0, 1);
-        mySheet.setDefaultColumnWidth(20);
-
-        HSSFRow myRow = null;
-        HSSFCell myCell = null;
-
-        int rowNum = 0;
-
-        myRow = mySheet.createRow(rowNum++);
-
-        HSSFCellStyle headerStyle = createHeaderStyle(myWorkBook);
-
-        int cellNum = 0;
-
-        // create columns for key / value map content
-        Set<String> attributes = new LinkedHashSet<>(LicenseMetaData.CORE_ATTRIBUTES);
-        Set<String> orderedOtherAttributes = new TreeSet<>();
-        for (LicenseMetaData licenseMetaData : inventory.getLicenseMetaData()) {
-            orderedOtherAttributes.addAll(licenseMetaData.getAttributes());
-        }
-        attributes.addAll(orderedOtherAttributes);
-
-        for (String key : attributes) {
-            myCell = myRow.createCell(cellNum++);
-            myCell.setCellStyle(headerStyle);
-            myCell.setCellValue(new HSSFRichTextString(key));
-        }
-
-        int numCol = cellNum;
-
-        for (LicenseMetaData licenseMetaData : inventory.getLicenseMetaData()) {
-            myRow = mySheet.createRow(rowNum++);
-            cellNum = 0;
-            for (String key : attributes) {
-                myCell = myRow.createCell(cellNum++);
-                myCell.setCellValue(new HSSFRichTextString(licenseMetaData.get(key)));
-            }
-        }
-
-        /*for (int i = 0; i < 6; i++) {
-            Integer width = (Integer) inventory.getContextMap().get("obligations.column[" + i + "].width");
-            if (width != null) {
-                mySheet.setColumnWidth(i, Math.min(width, 255));
-            }
-        }*/
-
-        mySheet.setAutoFilter(new CellRangeAddress(0, 65000, 0, numCol - 1));
-
-    }
-
-    private void writeVulnerabilities(Inventory inventory, HSSFWorkbook myWorkBook) {
-        for (String context : inventory.getVulnerabilityMetaDataContexts()) {
-            if (context != null && !context.isEmpty() && inventory.getVulnerabilityMetaData(context).size() > 0) {
-                writeVulnerabilities(inventory, myWorkBook, context);
-            }
-        }
-    }
-
-    private void writeVulnerabilities(Inventory inventory, HSSFWorkbook myWorkBook, String context) {
-        HSSFSheet sheet = myWorkBook.createSheet(VulnerabilityMetaData.convertContextToSheetName(context));
-        sheet.createFreezePane(0, 1);
-        sheet.setDefaultColumnWidth(20);
-
-        HSSFRow row = null;
-        HSSFCell cell = null;
-
-        int rowNum = 0;
-
-        row = sheet.createRow(rowNum++);
-
-        HSSFCellStyle headerStyle = createHeaderStyle(myWorkBook);
-
-        int cellNum = 0;
-
-        // create columns for key / value map content
-        Set<String> attributes = new HashSet<>();
-        for (VulnerabilityMetaData vmd : inventory.getVulnerabilityMetaData(context)) {
-            attributes.addAll(vmd.getAttributes());
-        }
-
-        VulnerabilityMetaData.CORE_ATTRIBUTES.forEach(attributes::remove);
-
-        List<String> ordered = new ArrayList<>(attributes);
-        Collections.sort(ordered);
-
-        List<String> finalOrder = new ArrayList<>(VulnerabilityMetaData.CORE_ATTRIBUTES);
-        finalOrder.addAll(ordered);
-
-        for (String key : finalOrder) {
-            cell = row.createCell(cellNum++);
-            cell.setCellStyle(headerStyle);
-            cell.setCellValue(new HSSFRichTextString(key));
-        }
-
-        int numCol = cellNum;
-
-        for (VulnerabilityMetaData vmd : inventory.getVulnerabilityMetaData(context)) {
-            row = sheet.createRow(rowNum++);
-            cellNum = 0;
-            for (String key : finalOrder) {
-                cell = row.createCell(cellNum++);
-                String value = vmd.get(key);
-
-                VulnerabilityMetaData.Attribute attribute = VulnerabilityMetaData.Attribute.match(key);
-                if (attribute != null) {
-                    switch (attribute) {
-                        case MAX_SCORE:
-                        case V3_SCORE:
-                        case V2_SCORE:
-                            if (value != null && !value.isEmpty()) {
-                                try {
-                                    cell.setCellValue(Double.valueOf(value));
-                                } catch (NumberFormatException e) {
-                                    cell.setCellValue(value);
-                                }
-                            }
-                            break;
-                        case URL:
-                            cell.setCellValue(new HSSFRichTextString(value));
-                            if (StringUtils.isEmpty(value)) {
-                                LOG.warn("Vulnerability URL [{}] is null or empty on [{} {} {}]", value, cell.getSheet().getSheetName(), cell.getColumnIndex(), cell.getRowIndex());
-                            } else {
-                                Hyperlink link = myWorkBook.getCreationHelper().createHyperlink(HyperlinkType.URL);
-                                link.setAddress(value);
-                                cell.setHyperlink(link);
-                            }
-                            break;
-                        default:
-                            cell.setCellValue(new HSSFRichTextString(value));
-                            break;
-                    }
-                } else {
-                    cell.setCellValue(new HSSFRichTextString(value));
-                }
-            }
-        }
-
-        sheet.setAutoFilter(new CellRangeAddress(0, sheet.getLastRowNum(), 0, numCol - 1));
-    }
-
-    private void writeCertMetaData(Inventory inventory, HSSFWorkbook myWorkBook) {
-        HSSFSheet sheet = myWorkBook.createSheet("Cert");
-        sheet.createFreezePane(0, 1);
-        sheet.setDefaultColumnWidth(20);
-
-        HSSFRow row = null;
-        HSSFCell cell = null;
-
-        int rowNum = 0;
-
-        row = sheet.createRow(rowNum++);
-
-        HSSFCellStyle headerStyle = createHeaderStyle(myWorkBook);
-
-        int cellNum = 0;
-
-        // create columns for key / value map content
-        Set<String> attributes = new HashSet<>();
-        for (CertMetaData cm : inventory.getCertMetaData()) {
-            attributes.addAll(cm.getAttributes());
-        }
-
-        attributes.removeAll(CertMetaData.CORE_ATTRIBUTES);
-
-        List<String> ordered = new ArrayList<>(attributes);
-        Collections.sort(ordered);
-
-        List<String> finalOrder = new ArrayList<>(CertMetaData.CORE_ATTRIBUTES);
-        finalOrder.addAll(ordered);
-
-        for (String key : finalOrder) {
-            cell = row.createCell(cellNum++);
-            cell.setCellStyle(headerStyle);
-            cell.setCellValue(new HSSFRichTextString(key));
-=======
             new XlsxInventoryWriter().writeInventory(inventory, file);
->>>>>>> de438afb
         }
 
     }
