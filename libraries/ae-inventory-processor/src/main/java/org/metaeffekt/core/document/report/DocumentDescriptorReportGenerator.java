--- conflicted
+++ resolved
@@ -28,14 +28,9 @@
 import org.metaeffekt.core.inventory.processor.report.ReportContext;
 import org.metaeffekt.core.inventory.processor.report.configuration.CentralSecurityPolicyConfiguration;
 import org.metaeffekt.core.inventory.processor.report.configuration.ReportConfigurationParameters;
-<<<<<<< HEAD
-import org.metaeffekt.core.util.FileUtils;
-
-=======
 import org.metaeffekt.core.inventory.processor.writer.InventoryWriter;
 import org.slf4j.Logger;
 import org.slf4j.LoggerFactory;
->>>>>>> c7ddf71a
 import java.io.File;
 import java.io.IOException;
 import java.util.*;
@@ -146,11 +141,6 @@
 
                 Map<String, String> mergedParams;
 
-<<<<<<< HEAD
-            Map<String, String> params = documentDescriptor.getParams();
-            InventoryReport report = new InventoryReport(ReportConfigurationParameters.builder().build());
-            report.setReportContext(new ReportContext(inventoryContext.getIdentifier(), inventoryContext.getReportContextTitle(), inventoryContext.getReportContext()));
-=======
                 if (documentPart.getParams() != null && documentDescriptor.getParams() != null) {
                     mergedParams = mergeParams(documentDescriptor.getParams(), documentPart.getParams());
                 } else if (documentPart.getParams() != null) {
@@ -160,7 +150,6 @@
                 } else {
                     mergedParams = new HashMap<>();
                 }
->>>>>>> c7ddf71a
 
                 ReportConfigurationParameters configParams = buildReportConfiguration(documentPart, documentDescriptor, mergedParams);
 
