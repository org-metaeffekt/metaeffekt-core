/*
 * Copyright 2009-2024 the original author or authors.
 *
 * Licensed under the Apache License, Version 2.0 (the "License");
 * you may not use this file except in compliance with the License.
 * You may obtain a copy of the License at
 *
 *     http://www.apache.org/licenses/LICENSE-2.0
 *
 * Unless required by applicable law or agreed to in writing, software
 * distributed under the License is distributed on an "AS IS" BASIS,
 * WITHOUT WARRANTIES OR CONDITIONS OF ANY KIND, either express or implied.
 * See the License for the specific language governing permissions and
 * limitations under the License.
 */

package org.metaeffekt.core.inventory.processor.patterns.contributors;

import org.metaeffekt.core.inventory.processor.model.Artifact;
import org.metaeffekt.core.inventory.processor.model.ComponentPatternData;
import org.metaeffekt.core.inventory.processor.model.Constants;
import org.metaeffekt.core.inventory.processor.patterns.contributors.util.Database;
import org.metaeffekt.core.inventory.processor.patterns.contributors.util.Entry;
import org.metaeffekt.core.inventory.processor.patterns.contributors.util.bdb.BerkeleyDB;
import org.metaeffekt.core.inventory.processor.patterns.contributors.util.bdb.IndexEntry;
import org.metaeffekt.core.inventory.processor.patterns.contributors.util.bdb.PackageInfo;
import org.metaeffekt.core.inventory.processor.patterns.contributors.util.bdb.RPMDBUtils;
import org.metaeffekt.core.inventory.processor.patterns.contributors.util.ndb.NDB;
import org.metaeffekt.core.inventory.processor.patterns.contributors.util.sqlite3.SQLite3;
import org.metaeffekt.core.util.FileUtils;
import org.slf4j.Logger;
import org.slf4j.LoggerFactory;

import java.io.File;
import java.nio.file.Files;
import java.nio.file.Path;
import java.nio.file.Paths;
import java.util.*;
import java.util.concurrent.BlockingQueue;
import java.util.regex.Matcher;
import java.util.regex.Pattern;
import java.util.stream.Collectors;
import java.util.stream.Stream;

public class RpmPackageContributor extends ComponentPatternContributor {
    private static final Logger LOG = LoggerFactory.getLogger(RpmPackageContributor.class);
    private static final String RPM_TYPE = "rpm";
    private static final List<String> suffixes = Collections.unmodifiableList(new ArrayList<String>() {{
        add("/packages");
        add("/rpmdb.sqlite");
        add("/packages.db");
    }});

    @Override
    public boolean applies(String pathInContext) {
        return pathInContext.endsWith("/Packages") || pathInContext.endsWith("/rpmdb.sqlite") || pathInContext.endsWith("/Packages.db");
    }

    @Override
    public List<ComponentPatternData> contribute(File baseDir, String virtualRootPath, String relativeAnchorPath, String anchorChecksum) {
        File packagesFile = new File(baseDir, relativeAnchorPath);

        if (!packagesFile.exists()) {
            LOG.warn("RPM packages file does not exist: [{}]", packagesFile.getAbsolutePath());
            return Collections.emptyList();
        }

        try {
            BlockingQueue<Entry> entries = getEntries(packagesFile);
            Entry entry;
            List<ComponentPatternData> components = new ArrayList<>();
            Path virtualRoot = new File(virtualRootPath).toPath();
            Path relativeAnchorFile = new File(relativeAnchorPath).toPath();
            while (true) {
                try {
                    entry = entries.take();
                } catch (InterruptedException e) {
                    Thread.currentThread().interrupt();
                    LOG.warn("Thread interrupted while waiting for entries", e);
                    break;
                }
                if (entry.getValue() == null && entry.getError() == null) {
                    // sentinel value encountered, processing is complete
                    break;
                }
                if (entry.getError() != null) {
                    LOG.warn("Could not read entry:", entry.getError());
                    break;
                }
                if (entry.getValue() != null) {
                    ComponentPatternData cpd = new ComponentPatternData();
                    List<IndexEntry> indexEntries = RPMDBUtils.headerImport(entry.getValue());
                    PackageInfo packageInfo = RPMDBUtils.getNEVRA(indexEntries);
                    StringJoiner sj = new StringJoiner(",");
                    String distro = getDistro(baseDir.getAbsolutePath(), virtualRootPath);
                    try {
                        List<String> installedFileNames = packageInfo.installedFileNames();
                        if (installedFileNames != null && !installedFileNames.isEmpty()) {
                            for (String installedFileName : installedFileNames) {

                                // NOTE: we must use the relative path from the perspective of the version anchor.
                                installedFileName = installedFileName.startsWith("/") ? installedFileName.substring(1) : installedFileName;

                                File file = new File(baseDir, virtualRootPath + "/" + installedFileName);
                                if (file.exists() && file.isFile() && !FileUtils.isSymlink(file)) {
                                    sj.add(installedFileName);
                                }
                            }
                        }
                        if (sj.length() == 0) {
                            throw new Exception("No files found for rpm-package: " + packageInfo.getName());
                        }
                    } catch (Exception e) { // FIXME: what kind of exceptions happen here; also observed NPE
                        LOG.warn("Could not include patterns for rpm-package: [{}]", packageInfo.getName());
                    }

<<<<<<< HEAD
                    // NOTE: never add **/*; only add files which may contribute to the package from known locations
                    // FIXME: check names of folder (distribution-specific)
                    sj.add("usr/share/doc/" + packageInfo.getName() + "/**/*");
                    sj.add("usr/share/licenses/" + packageInfo.getName() + "/**/*");
                    sj.add("usr/share/man/**/" + packageInfo.getName() + "*");

                    ComponentPatternData cpd = new ComponentPatternData();
=======
>>>>>>> 72e2d3f3
                    cpd.set(ComponentPatternData.Attribute.COMPONENT_NAME, packageInfo.getName());
                    cpd.set(ComponentPatternData.Attribute.COMPONENT_VERSION, packageInfo.getVersion());
                    cpd.set(ComponentPatternData.Attribute.COMPONENT_PART, packageInfo.getName() + "-" + packageInfo.getVersion());
                    cpd.set(Artifact.Attribute.CHECKSUM, packageInfo.getSigMD5());
                    cpd.set(ComponentPatternData.Attribute.VERSION_ANCHOR, virtualRoot.relativize(relativeAnchorFile).toString());
                    cpd.set(ComponentPatternData.Attribute.VERSION_ANCHOR_CHECKSUM, anchorChecksum);
                    cpd.set(ComponentPatternData.Attribute.INCLUDE_PATTERN, sj.toString());

                    cpd.set(ComponentPatternData.Attribute.EXCLUDE_PATTERN, "**/*.jar,**/node_modules/**/*");

                    cpd.set(Constants.KEY_SPECIFIED_PACKAGE_LICENSE, packageInfo.getLicense());
                    cpd.set(Constants.KEY_NO_MATCHING_FILE, Constants.MARKER_CROSS);
                    cpd.set(Constants.KEY_TYPE, Constants.ARTIFACT_TYPE_PACKAGE);
                    cpd.set(Constants.KEY_COMPONENT_SOURCE_TYPE, RPM_TYPE);
                    cpd.set(Artifact.Attribute.PURL, buildPurl(packageInfo.getName(), packageInfo.getVersion() + "-" + packageInfo.getRelease(), packageInfo.getArch(), packageInfo.getEpoch(), packageInfo.getSourceRpm(), distro));

                    components.add(cpd);
                }
            }
            return components;
        } catch (Exception e) {
            LOG.warn("Could not read RPM packages file", e);
            return Collections.emptyList();
        }
    }

    private static BlockingQueue<Entry> getEntries(File packagesFile) {
        Database db;
        if (packagesFile.toPath().endsWith("Packages")) {
            db = new BerkeleyDB(null, null);
        } else if (packagesFile.toPath().endsWith("rpmdb.sqlite")) {
            db = new SQLite3(null);
        } else if (packagesFile.toPath().endsWith("Packages.db")) {
            db = new NDB(null, null);
        } else {
            throw new IllegalArgumentException("Unsupported file type: " + packagesFile.getAbsolutePath());
        }
        db = db.open(packagesFile.getAbsolutePath());
        return db.read();
    }

    @Override
    public List<String> getSuffixes() {
        return suffixes;
    }

    @Override
    public int getExecutionPhase() {
        return 1;
    }

    private String buildPurl(String name, String version, String arch, Integer epoch, String upstream, String distro) {
        StringBuilder sb = new StringBuilder();
        sb.append("pkg:rpm/");
        String newVendor = distro.replaceAll("[^a-z]", "");
        sb.append(newVendor).append("/");
        sb.append(name).append("@");
        sb.append(version);
        if (arch != null && !arch.isEmpty()) {
            sb.append("?arch=").append(arch);
        }
        if (epoch != null) {
            sb.append("&epoch=").append(epoch);
        }
        if (upstream != null && !upstream.isEmpty()) {
            sb.append("&upstream=").append(upstream);
        }
        if (!distro.isEmpty()) {
            sb.append("&distro=").append(distro);
        }
        return sb.toString();
    }

    private String parseRedHatRelease(File file) {
        Pattern pattern = Pattern.compile("(.*?)\\srelease\\s(\\d\\.\\d+)");
        try (Stream<String> lines = Files.lines(file.toPath())) {
            for (String line : lines.collect(Collectors.toList())) {
                Matcher matcher = pattern.matcher(line);
                if (matcher.find()) {
                    if (matcher.groupCount() >= 2) {
                        String[] words = matcher.group(1).split("\\s+");
                        StringBuilder initials = new StringBuilder();
                        for (String word : words) {
                            initials.append(Character.toLowerCase(word.charAt(0)));
                        }
                        return initials + "-" + matcher.group(2);
                    }
                }
            }
        } catch (Exception e) {
            LOG.warn("Could not read redhat-release file", e);
            return null;
        }
        return null;
    }

    private String getDistro(String baseDir, String virtualRootPath) {
        List<Path> paths = new ArrayList<>(Arrays.asList(
                Paths.get(baseDir + "/" + virtualRootPath + "/etc/os-release"),
                Paths.get(baseDir + "/" + virtualRootPath + "/usr/lib/os-release"),
                Paths.get(baseDir + "/" + virtualRootPath + "/etc/system-release-cpe"),
                Paths.get(baseDir + "/" + virtualRootPath + "/etc/redhat-release")
        ));
        for (Path path : paths) {
            if (path.endsWith("os-release")) {
                File file = path.toFile();
                if (file.exists()) {
                    String distro = parseOsRelease(file);
                    if (distro != null && !distro.isEmpty()) {
                        return distro;
                    }
                }
            }
            if (path.endsWith("system-release-cpe")) {
                File file = path.toFile();
                if (file.exists()) {
                    return parseSystemReleaseCpe(file);
                }
            }
            if (path.endsWith("redhat-release")) {
                File file = path.toFile();
                if (file.exists()) {
                    return parseRedHatRelease(file);
                }
            }
        }
        return "";
    }

    private String parseOsRelease(File file) {
        StringBuilder distro = new StringBuilder();
        try (Stream<String> lines = Files.lines(file.toPath())) {
            for (String line : lines.collect(Collectors.toList())) {
                if (line.startsWith("ID=")) {
                    distro.append(line.substring(3).replaceAll("\"", ""));
                }
                if (line.startsWith("VERSION_ID=")) {
                    distro.append("-").append(line.substring(11).replaceAll("\"", ""));
                }
            }
            return distro.toString();
        } catch (Exception e) {
            LOG.warn("Could not read os-release file", e);
            return null;
        }
    }

    private String parseSystemReleaseCpe(File file) {
        Pattern pattern = Pattern.compile("cpe:/o:(.*?):.*?:(.*?):.*?$");
        try (Stream<String> lines = Files.lines(file.toPath())) {
            for (String line : lines.collect(Collectors.toList())) {
                Matcher matcher = pattern.matcher(line);
                if (matcher.find()) {
                    return matcher.group(1);
                }
            }
        } catch (Exception e) {
            LOG.warn("Could not read system-release-cpe file", e);
            return null;
        }
        return null;
    }
}<|MERGE_RESOLUTION|>--- conflicted
+++ resolved
@@ -114,16 +114,12 @@
                         LOG.warn("Could not include patterns for rpm-package: [{}]", packageInfo.getName());
                     }
 
-<<<<<<< HEAD
                     // NOTE: never add **/*; only add files which may contribute to the package from known locations
                     // FIXME: check names of folder (distribution-specific)
                     sj.add("usr/share/doc/" + packageInfo.getName() + "/**/*");
                     sj.add("usr/share/licenses/" + packageInfo.getName() + "/**/*");
                     sj.add("usr/share/man/**/" + packageInfo.getName() + "*");
 
-                    ComponentPatternData cpd = new ComponentPatternData();
-=======
->>>>>>> 72e2d3f3
                     cpd.set(ComponentPatternData.Attribute.COMPONENT_NAME, packageInfo.getName());
                     cpd.set(ComponentPatternData.Attribute.COMPONENT_VERSION, packageInfo.getVersion());
                     cpd.set(ComponentPatternData.Attribute.COMPONENT_PART, packageInfo.getName() + "-" + packageInfo.getVersion());
