/*
 * Copyright 2009-2024 the original author or authors.
 *
 * Licensed under the Apache License, Version 2.0 (the "License");
 * you may not use this file except in compliance with the License.
 * You may obtain a copy of the License at
 *
 *     http://www.apache.org/licenses/LICENSE-2.0
 *
 * Unless required by applicable law or agreed to in writing, software
 * distributed under the License is distributed on an "AS IS" BASIS,
 * WITHOUT WARRANTIES OR CONDITIONS OF ANY KIND, either express or implied.
 * See the License for the specific language governing permissions and
 * limitations under the License.
 */

package org.metaeffekt.core.inventory.processor.patterns.contributors;

import org.metaeffekt.core.inventory.processor.linux.LinuxDistributionUtil;
import org.metaeffekt.core.inventory.processor.model.Artifact;
import org.metaeffekt.core.inventory.processor.model.ComponentPatternData;
import org.metaeffekt.core.inventory.processor.model.Constants;
import org.metaeffekt.core.inventory.processor.patterns.contributors.util.Database;
import org.metaeffekt.core.inventory.processor.patterns.contributors.util.Entry;
import org.metaeffekt.core.inventory.processor.patterns.contributors.util.bdb.BerkeleyDB;
import org.metaeffekt.core.inventory.processor.patterns.contributors.util.bdb.IndexEntry;
import org.metaeffekt.core.inventory.processor.patterns.contributors.util.bdb.PackageInfo;
import org.metaeffekt.core.inventory.processor.patterns.contributors.util.bdb.RPMDBUtils;
import org.metaeffekt.core.inventory.processor.patterns.contributors.util.ndb.NDB;
import org.metaeffekt.core.inventory.processor.patterns.contributors.util.sqlite3.SQLite3;
import org.metaeffekt.core.util.FileUtils;
import org.slf4j.Logger;
import org.slf4j.LoggerFactory;

import java.io.File;
import java.nio.file.Path;
import java.util.*;
import java.util.concurrent.BlockingQueue;

public class RpmPackageContributor extends ComponentPatternContributor {
    private static final Logger LOG = LoggerFactory.getLogger(RpmPackageContributor.class);
    private static final String RPM_TYPE = "rpm";
    private static final List<String> suffixes = Collections.unmodifiableList(new ArrayList<String>() {{
        add("/packages");
        add("/rpmdb.sqlite");
        add("/packages.db");
    }});

    private static final List<String> paths = Collections.unmodifiableList(new ArrayList<String>() {{
        add("var/lib/rpm/packages");
        add("var/lib/rpm/rpmdb.sqlite");
        add("var/lib/rpm/packages.db");
    }});

    @Override
    public boolean applies(String pathInContext) {
        return pathInContext.endsWith("/Packages") || pathInContext.endsWith("/rpmdb.sqlite") || pathInContext.endsWith("/Packages.db");
    }

    @Override
    public List<ComponentPatternData> contribute(File baseDir, String virtualRootPath, String relativeAnchorPath, String anchorChecksum) {
        File packagesFile = new File(baseDir, relativeAnchorPath);

        if (!packagesFile.exists()) {
            LOG.warn("RPM packages file does not exist: [{}]", packagesFile.getAbsolutePath());
            return Collections.emptyList();
        }

        virtualRootPath = modulateVirtualRootPath(baseDir, virtualRootPath, relativeAnchorPath, paths);

        try {
            BlockingQueue<Entry> entries = getEntries(packagesFile);
            Entry entry;
            List<ComponentPatternData> components = new ArrayList<>();
            Path virtualRoot = new File(virtualRootPath).toPath();
            Path relativeAnchorFile = new File(relativeAnchorPath).toPath();
            while (true) {
                try {
                    entry = entries.take();
                } catch (InterruptedException e) {
                    Thread.currentThread().interrupt();
                    LOG.warn("Thread interrupted while waiting for entries", e);
                    break;
                }
                if (entry.getValue() == null && entry.getError() == null) {
                    // sentinel value encountered, processing is complete
                    break;
                }
                if (entry.getError() != null) {
                    LOG.warn("Could not read entry:", entry.getError());
                    break;
                }
                if (entry.getValue() != null) {
                    ComponentPatternData cpd = new ComponentPatternData();
                    List<IndexEntry> indexEntries = RPMDBUtils.headerImport(entry.getValue());
                    PackageInfo packageInfo = RPMDBUtils.getNEVRA(indexEntries);
                    StringJoiner includePatternJoiner = new StringJoiner(",");

                    final File distroBaseDir = new File(baseDir, virtualRootPath);
                    final LinuxDistributionUtil.LinuxDistro distro = LinuxDistributionUtil.parseDistro(distroBaseDir);

                    try {
                        final List<String> installedFileNames = packageInfo.installedFileNames();
                        if (installedFileNames != null && !installedFileNames.isEmpty()) {
                            for (String installedFileName : installedFileNames) {

                                // NOTE: we must use the relative path from the perspective of the version anchor.
                                installedFileName = installedFileName.startsWith("/") ? installedFileName.substring(1) : installedFileName;

<<<<<<< HEAD
                                File file = new File(baseDir, virtualRootPath + "/" + installedFileName);
                                if (file.exists() && file.isFile() && !FileUtils.isSymlink(file)) {
                                    sj.add(installedFileName);
=======
                                final File file = new File(baseDir, virtualRootPath + "/" + installedFileName);
                                if (file.exists() && file.isFile()) {
                                    includePatternJoiner.add(installedFileName);
>>>>>>> 73babc01
                                }
                            }
                        }
                        if (includePatternJoiner.length() == 0) {
                            throw new IllegalStateException("No files found for rpm-package: " + packageInfo.getName());
                        }
                    } catch (Exception e) { // FIXME: what kind of exceptions happen here; also observed NPE
<<<<<<< HEAD
                        LOG.warn("Could not include patterns for rpm-package: [{}]", packageInfo.getName());
=======
                        LOG.warn("Could not derive include patterns for rpm-package: [{}]", packageInfo.getName());

                        // NOTE: never add **/*; only add files which may contribute to the package from known locations
                        // FIXME: check names of folder (distribution-specific)
                        includePatternJoiner.add("usr/share/doc/" + packageInfo.getName() + "/**/*");
                        includePatternJoiner.add("usr/share/licenses/" + packageInfo.getName() + "/**/*");
                        includePatternJoiner.add("usr/share/man/**/" + packageInfo.getName() + "*");

                        // include even, when there is no file match
                        cpd.set(Constants.KEY_NO_FILE_MATCH_REQUIRED, Constants.MARKER_CROSS);
>>>>>>> 73babc01
                    }

                    // NOTE: never add **/*; only add files which may contribute to the package from known locations
                    // FIXME: check names of folder (distribution-specific)
                    sj.add("usr/share/doc/" + packageInfo.getName() + "/**/*");
                    sj.add("usr/share/licenses/" + packageInfo.getName() + "/**/*");
                    sj.add("usr/share/man/**/" + packageInfo.getName() + "*");

                    cpd.set(ComponentPatternData.Attribute.COMPONENT_NAME, packageInfo.getName());
                    cpd.set(ComponentPatternData.Attribute.COMPONENT_VERSION, packageInfo.getVersion());
                    cpd.set(ComponentPatternData.Attribute.COMPONENT_PART, packageInfo.getName() + "-" + packageInfo.getVersion());
                    cpd.set(Artifact.Attribute.CHECKSUM, packageInfo.getSigMD5());
                    cpd.set(ComponentPatternData.Attribute.VERSION_ANCHOR, virtualRoot.relativize(relativeAnchorFile).toString());
                    cpd.set(ComponentPatternData.Attribute.VERSION_ANCHOR_CHECKSUM, anchorChecksum);
                    cpd.set(ComponentPatternData.Attribute.INCLUDE_PATTERN, includePatternJoiner.toString());

                    cpd.set(ComponentPatternData.Attribute.EXCLUDE_PATTERN, "**/*.jar,**/node_modules/**/*");

                    cpd.set(Constants.KEY_SPECIFIED_PACKAGE_LICENSE, packageInfo.getLicense());
                    cpd.set(Constants.KEY_TYPE, Constants.ARTIFACT_TYPE_PACKAGE);
                    cpd.set(Constants.KEY_COMPONENT_SOURCE_TYPE, RPM_TYPE);
                    cpd.set(Artifact.Attribute.PURL, buildPurl(packageInfo.getName(), packageInfo.getVersion() + "-" + packageInfo.getRelease(), packageInfo.getArch(), packageInfo.getEpoch(), packageInfo.getSourceRpm(), distro));

                    components.add(cpd);
                }
            }
            return components;
        } catch (Exception e) {
            LOG.warn("Could not read RPM packages file", e);
            return Collections.emptyList();
        }
    }

    private static BlockingQueue<Entry> getEntries(File packagesFile) {
        Database db;
        if (packagesFile.toPath().endsWith("Packages")) {
            db = new BerkeleyDB(null, null);
        } else if (packagesFile.toPath().endsWith("rpmdb.sqlite")) {
            db = new SQLite3(null);
        } else if (packagesFile.toPath().endsWith("Packages.db")) {
            db = new NDB(null, null);
        } else {
            throw new IllegalArgumentException("Unsupported file type: " + packagesFile.getAbsolutePath());
        }
        db = db.open(packagesFile.getAbsolutePath());
        return db.read();
    }

    @Override
    public List<String> getSuffixes() {
        return suffixes;
    }

    @Override
    public int getExecutionPhase() {
        return 1;
    }

    private String buildPurl(String name, String version, String arch, Integer epoch, String upstream, LinuxDistributionUtil.LinuxDistro distro) {
        StringBuilder sb = new StringBuilder();
        sb.append("pkg:rpm/");
        sb.append(distro.id).append("/");
        sb.append(name).append("@");
        sb.append(version);
        if (arch != null && !arch.isEmpty()) {
            sb.append("?arch=").append(arch);
        }
        if (epoch != null) {
            sb.append("&epoch=").append(epoch);
        }
        if (upstream != null && !upstream.isEmpty()) {
            sb.append("&upstream=").append(upstream);
        }
        if (!distro.versionId.isEmpty()) {
            sb.append("&distro=").append(distro.id).append("-").append(distro.versionId);
        }
        return sb.toString();
    }

}<|MERGE_RESOLUTION|>--- conflicted
+++ resolved
@@ -107,15 +107,9 @@
                                 // NOTE: we must use the relative path from the perspective of the version anchor.
                                 installedFileName = installedFileName.startsWith("/") ? installedFileName.substring(1) : installedFileName;
 
-<<<<<<< HEAD
-                                File file = new File(baseDir, virtualRootPath + "/" + installedFileName);
+                                final File file = new File(baseDir, virtualRootPath + "/" + installedFileName);
                                 if (file.exists() && file.isFile() && !FileUtils.isSymlink(file)) {
-                                    sj.add(installedFileName);
-=======
-                                final File file = new File(baseDir, virtualRootPath + "/" + installedFileName);
-                                if (file.exists() && file.isFile()) {
                                     includePatternJoiner.add(installedFileName);
->>>>>>> 73babc01
                                 }
                             }
                         }
@@ -123,27 +117,17 @@
                             throw new IllegalStateException("No files found for rpm-package: " + packageInfo.getName());
                         }
                     } catch (Exception e) { // FIXME: what kind of exceptions happen here; also observed NPE
-<<<<<<< HEAD
-                        LOG.warn("Could not include patterns for rpm-package: [{}]", packageInfo.getName());
-=======
                         LOG.warn("Could not derive include patterns for rpm-package: [{}]", packageInfo.getName());
-
-                        // NOTE: never add **/*; only add files which may contribute to the package from known locations
-                        // FIXME: check names of folder (distribution-specific)
-                        includePatternJoiner.add("usr/share/doc/" + packageInfo.getName() + "/**/*");
-                        includePatternJoiner.add("usr/share/licenses/" + packageInfo.getName() + "/**/*");
-                        includePatternJoiner.add("usr/share/man/**/" + packageInfo.getName() + "*");
 
                         // include even, when there is no file match
                         cpd.set(Constants.KEY_NO_FILE_MATCH_REQUIRED, Constants.MARKER_CROSS);
->>>>>>> 73babc01
                     }
 
                     // NOTE: never add **/*; only add files which may contribute to the package from known locations
-                    // FIXME: check names of folder (distribution-specific)
-                    sj.add("usr/share/doc/" + packageInfo.getName() + "/**/*");
-                    sj.add("usr/share/licenses/" + packageInfo.getName() + "/**/*");
-                    sj.add("usr/share/man/**/" + packageInfo.getName() + "*");
+                    // NOTE: as of now (03.09.2024) we have no complications
+                    includePatternJoiner.add("usr/share/doc/" + packageInfo.getName() + "/**/*");
+                    includePatternJoiner.add("usr/share/licenses/" + packageInfo.getName() + "/**/*");
+                    includePatternJoiner.add("usr/share/man/**/" + packageInfo.getName() + "*");
 
                     cpd.set(ComponentPatternData.Attribute.COMPONENT_NAME, packageInfo.getName());
                     cpd.set(ComponentPatternData.Attribute.COMPONENT_VERSION, packageInfo.getVersion());
