/*
 * Copyright 2009-2024 the original author or authors.
 *
 * Licensed under the Apache License, Version 2.0 (the "License");
 * you may not use this file except in compliance with the License.
 * You may obtain a copy of the License at
 *
 *     http://www.apache.org/licenses/LICENSE-2.0
 *
 * Unless required by applicable law or agreed to in writing, software
 * distributed under the License is distributed on an "AS IS" BASIS,
 * WITHOUT WARRANTIES OR CONDITIONS OF ANY KIND, either express or implied.
 * See the License for the specific language governing permissions and
 * limitations under the License.
 */
package org.metaeffekt.core.inventory.processor.report.model.aeaa.store;

import org.apache.commons.lang.WordUtils;
import org.apache.commons.lang3.ObjectUtils;
import org.apache.commons.lang3.StringUtils;
import org.json.JSONArray;
import org.json.JSONObject;
import org.metaeffekt.core.inventory.processor.model.Inventory;
import org.slf4j.Logger;
import org.slf4j.LoggerFactory;

import java.util.*;
import java.util.concurrent.locks.Lock;
import java.util.concurrent.locks.ReadWriteLock;
import java.util.concurrent.locks.ReentrantReadWriteLock;
import java.util.regex.Matcher;
import java.util.regex.Pattern;
import java.util.stream.Collectors;

/**
 * ContentIdentifierStore is an abstract class that provides a storage mechanism for content identifiers, each represented by
 * a subclass of ContentIdentifier. This class supports registering, retrieving, and managing content identifiers based on their
 * name and implementation. The identifiers are validated and stored in a list, ensuring no duplicates based on name and implementation.
 * <p>
 * Subclasses must implement methods to create specific identifiers and define default identifiers.
 *
 * @param <T> the type of ContentIdentifier stored in this ContentIdentifierStore
 */
public abstract class AeaaContentIdentifierStore<T extends AeaaContentIdentifierStore.AeaaContentIdentifier> {
    private final ReadWriteLock accessContentIdentifierLock = new ReentrantReadWriteLock();
    private static final Logger LOG = LoggerFactory.getLogger(AeaaContentIdentifierStore.class);

    private final List<T> contentIdentifiers;

    protected abstract T createIdentifier(String name, String implementation);

    protected List<T> createDefaultIdentifiers(Class implementation) {
        return Arrays.stream(this.getClass().getFields()).filter(a -> a.getType().isAssignableFrom(implementation)).map(a -> {
            try {
                return (T) a.get(null);
            } catch (IllegalAccessException e) {
                throw new RuntimeException(e);
            }
        }).collect(Collectors.toList());
    }

    protected AeaaContentIdentifierStore(Class instance) {
        contentIdentifiers = new ArrayList<>(this.createDefaultIdentifiers(instance));
    }

    public List<T> values() {
        return Collections.unmodifiableList(this.contentIdentifiers);
    }

    public T registerIdentifier(T contentIdentifier) {
        final Lock readLock = accessContentIdentifierLock.readLock();
        readLock.lock();
        try {
            if (contentIdentifier == null) {
                LOG.warn("Skipping registration of content identifier [null] in {}: {}", this.getClass().getSimpleName(),
                    contentIdentifiers.stream().map(AeaaContentIdentifier::getName).collect(Collectors.toList()));
                return null;

            } else if (contentIdentifier.getName() == null) {
                LOG.warn("Skipping registration of content identifier [null] in {}->{}: {}", this.getClass().getSimpleName(),
                        contentIdentifier.getClass().getSimpleName(),
                        contentIdentifiers.stream().map(AeaaContentIdentifier::getName).collect(Collectors.toList()));
                return null;

            } else if (contentIdentifier.getWellFormedName() == null) {
                contentIdentifier.setWellFormedName(AeaaContentIdentifier.deriveWellFormedName(contentIdentifier.getName()));
                LOG.warn("Deriving missing well-formed name for content identifier [{}] in {}->{}: {}", contentIdentifier.getName(),
                        this.getClass().getSimpleName(), contentIdentifier.getClass().getSimpleName(),
                        contentIdentifiers.stream().map(AeaaContentIdentifier::getName).collect(Collectors.toList()));
            }

            final T existing = contentIdentifiers.stream()
                    .filter(ci -> ci.getName().equals(contentIdentifier.getName()) && ci.getImplementation().equals(contentIdentifier.getImplementation()))
                    .findFirst().orElse(null);
            if (existing != null) {
                LOG.debug("Skipping registration of content identifier with name {}, already present in {}->{}: {}",
                        contentIdentifier.getName(),
                        this.getClass().getSimpleName(), contentIdentifier.getClass().getSimpleName(),
                        contentIdentifiers.stream().map(AeaaContentIdentifier::getName).collect(Collectors.toList()));
                return existing;
            }
        } finally {
            readLock.unlock();
        }

        final Lock writeLock = accessContentIdentifierLock.writeLock();
        writeLock.lock();
        try {
            contentIdentifiers.add(contentIdentifier);
        } finally {
            writeLock.unlock();
        }

        return contentIdentifier;
    }

    public List<T> fromMapNamesAndImplementations(Map<String, String> entries) {
        return entries.entrySet().stream()
                .map(entry -> this.fromNameAndImplementation(entry.getKey(), entry.getValue()))
                .collect(Collectors.toList());
    }

    public T fromNameAndImplementation(String name, String implementation) {
        final boolean hasName = !StringUtils.isEmpty(name);
        final boolean hasImplementation = !StringUtils.isEmpty(implementation);

        if (!hasName) {
            throw new IllegalArgumentException("Name must not be blank or null for content identifier in " + this.getClass().getSimpleName());
        }

        final String effectiveImplementation = hasImplementation ? implementation : name;

<<<<<<< HEAD
        final Lock readLock = accessContentIdentifierLock.readLock();
        readLock.lock();
        try {
            // as a first attempt, use the name AND implementation to find matching content identifiers
            final Optional<T> byNameAndImplementation = contentIdentifiers.stream()
                    .filter(ci -> (name.equals(ci.getName()) || name.equals(ci.getWellFormedName())) && effectiveImplementation.equals(ci.getImplementation()))
                    .findFirst();
            if (byNameAndImplementation.isPresent()) {
                return byNameAndImplementation.get();
            }

            final Optional<T> byName = contentIdentifiers.stream()
                    .filter(ci -> name.equals(ci.getName()) || name.equals(ci.getWellFormedName()))
                    .findFirst();
            if (byName.isPresent()) {
                return byName.get();
            }
        } finally {
            readLock.unlock();
=======
        // as a first attempt, use the name AND implementation to find matching content identifiers
        final Optional<T> byNameAndImplementation = contentIdentifiers.stream()
                .filter(ci -> name.equals(ci.getName()) && effectiveImplementation.equals(ci.getImplementation()))
                .findFirst();
        if (byNameAndImplementation.isPresent()) {
            return byNameAndImplementation.get();
        }

        final Optional<T> byNameAndImplementationWellFormed = contentIdentifiers.stream()
                .filter(ci -> (name.equals(ci.getName()) || name.equals(ci.getWellFormedName())) && effectiveImplementation.equals(ci.getImplementation()))
                .findFirst();
        if (byNameAndImplementationWellFormed.isPresent()) {
            return byNameAndImplementationWellFormed.get();
        }

        final Optional<T> byName = contentIdentifiers.stream()
                .filter(ci -> name.equals(ci.getName()) || name.equals(ci.getWellFormedName()))
                .findFirst();
        if (byName.isPresent()) {
            return byName.get();
>>>>>>> fec746b3
        }

        // otherwise the identifier does not exist yet, register a new content identifier
        return this.registerIdentifier(this.createIdentifier(name, effectiveImplementation));
    }

    public List<T> allFromImplementation(String implementation) {
        final boolean hasImplementation = !StringUtils.isEmpty(implementation);

        if (!hasImplementation) {
            throw new IllegalArgumentException("Implementation must not be blank or null for content identifier in " + this.getClass().getSimpleName());
        }

        final Lock readLock = accessContentIdentifierLock.readLock();
        readLock.lock();
        try {
            return contentIdentifiers.stream()
                    .filter(ci -> implementation.equals(ci.getImplementation()))
                    .collect(Collectors.toList());
        } finally {
            readLock.unlock();
        }
    }

    public T fromNameWithoutCreation(String name) {
        final boolean hasName = !StringUtils.isEmpty(name);

        if (!hasName) {
            throw new IllegalArgumentException("Name must not be blank or null for content identifier in " + this.getClass().getSimpleName());
        }

        final Lock readLock = accessContentIdentifierLock.readLock();
        readLock.lock();
        try {
            final Optional<T> byName = contentIdentifiers.stream()
                    .filter(ci -> name.equals(ci.getName()) || name.equals(ci.getWellFormedName()))
                    .findFirst();

            return byName.orElse(null);
        } finally {
            readLock.unlock();
        }
    }

    public T fromNameAndImplementationWithoutCreation(String name, String implementation) {
        final boolean hasName = !StringUtils.isEmpty(name);
        final boolean hasImplementation = !StringUtils.isEmpty(implementation);

        if (!hasName) {
            throw new IllegalArgumentException("Name must not be blank or null for content identifier in " + this.getClass().getSimpleName());
        }

        final Lock readLock = accessContentIdentifierLock.readLock();
        readLock.lock();
        try {
            final Optional<T> byName = contentIdentifiers.stream()
                    // returns true if:
                    // - the name matches the name of the content identifier AND the implementation matches the implementation of the content identifier
                    // - the name matches the name of the content identifier AND the implementation is not provided
                    // - the name matches the well-formed name of the content identifier AND the implementation matches the implementation of the content identifier
                    // - the name matches the well-formed name of the content identifier AND the implementation is not provided
                    .filter(ci -> (name.equals(ci.getName()) || name.equals(ci.getWellFormedName())) && (!hasImplementation || implementation.equals(ci.getImplementation())))
                    .findFirst();

            return byName.orElse(null);
        } finally {
            readLock.unlock();
        }
    }

    public Optional<T> fromId(String id) {
        if (StringUtils.isEmpty(id)) {
            throw new IllegalArgumentException("Id must not be blank or null for content identifier in " + this.getClass().getSimpleName());
        }

        final Lock readLock = accessContentIdentifierLock.readLock();
        readLock.lock();
        try {
            return contentIdentifiers.stream()
                    .filter(ci -> ci.patternMatchesId(id))
                    .findFirst();
        } finally {
            readLock.unlock();
        }
    }

    public AeaaSingleContentIdentifierParseResult<T> fromJsonNameAndImplementation(JSONObject json) {
        final String name = ObjectUtils.firstNonNull(json.optString("source", null), json.optString("name", null), "unknown");
        final String implementation = ObjectUtils.firstNonNull(json.optString("implementation", null), name, "unknown");
        final T identifier = fromNameAndImplementation(name, implementation);

        final String id = json.optString("id", null);

        return new AeaaSingleContentIdentifierParseResult<>(identifier, id);
    }

    public List<T> fromJsonNamesAndImplementations(JSONArray json) {
        final List<T> identifiers = new ArrayList<>();

        for (int i = 0; i < json.length(); i++) {
            final JSONObject jsonObject = json.getJSONObject(i);
            final String name = ObjectUtils.firstNonNull(jsonObject.optString("source", null), jsonObject.optString("name", null), "unknown");

            if (name.equals("*")) {
                // return all known identifiers of implementation
                final String implementation = jsonObject.optString("implementation", null);
                return allFromImplementation(implementation);
            } else {
                // find exact match of name and implementation
                final AeaaSingleContentIdentifierParseResult<T> pair = fromJsonNameAndImplementation(jsonObject);
                identifiers.add(pair.getIdentifier());
            }
        }

        return identifiers;
    }

    public Map<T, Set<String>> fromJsonMultipleReferencedIds(JSONArray json) {
        final Map<T, Set<String>> referencedIds = new HashMap<>();

        for (int i = 0; i < json.length(); i++) {
            final JSONObject jsonObject = json.getJSONObject(i);
            final AeaaSingleContentIdentifierParseResult<T> pair = fromJsonNameAndImplementation(jsonObject);
            final T identifier = pair.getIdentifier();
            final String id = pair.getId();

            referencedIds.computeIfAbsent(identifier, k -> new HashSet<>()).add(id);
        }

        return referencedIds;
    }

    public AeaaSingleContentIdentifierParseResult<T> fromMap(Map<String, Object> map) {
        final String name = ObjectUtils.firstNonNull(map.get("source"), map.get("name"), "unknown").toString();
        final String implementation = ObjectUtils.firstNonNull(map.get("implementation"), name, "unknown").toString();
        final T identifier = fromNameAndImplementation(name, implementation);

        final String id = map.get("id") == null ? null : map.get("id").toString();

        return new AeaaSingleContentIdentifierParseResult<>(identifier, id);
    }

    public Map<T, Set<String>> fromListMultipleReferencedIds(List<Map<String, Object>> map) {
        final Map<T, Set<String>> referencedIds = new HashMap<>();

        for (Map<String, Object> entry : map) {
            final AeaaSingleContentIdentifierParseResult<T> pair = fromMap(entry);
            final T identifier = pair.getIdentifier();
            final String id = pair.getId();

            referencedIds.computeIfAbsent(identifier, k -> new HashSet<>()).add(id);
        }

        return referencedIds;
    }

    public static <T extends AeaaContentIdentifier> JSONArray toJson(Map<T, Set<String>> referencedIds) {
        final JSONArray jsonArray = new JSONArray();

        for (Map.Entry<T, Set<String>> entry : referencedIds.entrySet()) {
            final String name = entry.getKey().getName();
            final String implementation = entry.getKey().getImplementation();
            final Set<String> ids = entry.getValue();

            for (String id : ids) {
                jsonArray.put(new JSONObject()
                        .put("name", name)
                        .put("implementation", implementation)
                        .put("id", id));
            }
        }

        return jsonArray;
    }

    public static <T extends AeaaContentIdentifier> JSONArray toJson(Collection<T> contentIdentifiers) {
        final JSONArray jsonArray = new JSONArray();
        for (T contentIdentifier : contentIdentifiers) {
            jsonArray.put(new JSONObject()
                    .put("name", contentIdentifier.getName())
                    .put("implementation", contentIdentifier.getImplementation()));
        }
        return jsonArray;
    }

    public static class AeaaSingleContentIdentifierParseResult<T extends AeaaContentIdentifier> {
        private final T identifier;
        private final String id;

        public AeaaSingleContentIdentifierParseResult(T identifier, String id) {
            this.identifier = identifier;
            this.id = id;
        }

        public T getIdentifier() {
            return identifier;
        }

        public String getId() {
            return id;
        }
    }

    public static Map<AeaaContentIdentifier, Set<String>> parseLegacyJsonReferencedIds(JSONObject referencedIds) {
        final Map<String, Set<String>> mapFormatReferencedIds = new HashMap<>();

        referencedIds.toMap().forEach((key, value) -> {
            if (value instanceof Collection) {
                mapFormatReferencedIds.put(key, new HashSet<>((Collection<String>) value));
            } else {
                LOG.warn("Could not parse referenced ids of type [{}]: {}", key, value);
            }
        });

        return parseLegacyJsonReferencedIds(mapFormatReferencedIds);
    }

    public static <T extends Collection<String>> Map<AeaaContentIdentifier, Set<String>> parseLegacyJsonReferencedIds(Map<String, T> referencedIds) {
        final AeaaAdvisoryTypeStore advisoryTypeStore = AeaaAdvisoryTypeStore.get();
        final AeaaVulnerabilityTypeStore vulnerabilityTypeStore = AeaaVulnerabilityTypeStore.get();
        final AeaaOtherTypeStore otherTypeStore = AeaaOtherTypeStore.get();

        final Map<AeaaContentIdentifier, Set<String>> parsedReferencedIds = new HashMap<>();

        for (Map.Entry<String, T> entry : referencedIds.entrySet()) {
            final AeaaAdvisoryTypeIdentifier<?> advisoryIdentifier = advisoryTypeStore.fromNameWithoutCreation(entry.getKey());
            final AeaaVulnerabilityTypeIdentifier<?> vulnerabilityIdentifier = vulnerabilityTypeStore.fromNameWithoutCreation(entry.getKey());
            final AeaaOtherTypeIdentifier otherIdentifier = otherTypeStore.fromNameWithoutCreation(entry.getKey());

            if (advisoryIdentifier != null) {
                parsedReferencedIds.computeIfAbsent(advisoryIdentifier, k -> new HashSet<>()).addAll(entry.getValue());
            } else if (vulnerabilityIdentifier != null) {
                parsedReferencedIds.computeIfAbsent(vulnerabilityIdentifier, k -> new HashSet<>()).addAll(entry.getValue());
            } else if (otherIdentifier != null) {
                parsedReferencedIds.computeIfAbsent(otherIdentifier, k -> new HashSet<>()).addAll(entry.getValue());
            } else {
                LOG.warn("Could not find content identifier for referenced ids of type [{}]: {}", entry.getKey(), entry.getValue());
            }
        }

        return parsedReferencedIds;
    }

    public static <T extends AeaaContentIdentifier> JSONObject mergeIntoLegacyJson(List<Map<? extends T, Set<String>>> contentIdentifiersTypes) {
        final JSONObject json = new JSONObject();
        for (Map<? extends T, Set<String>> contentIdentifiers : contentIdentifiersTypes) {
            for (Map.Entry<? extends T, Set<String>> entry : contentIdentifiers.entrySet()) {
                json.put(entry.getKey().getName(), new JSONArray(entry.getValue()));
            }
        }
        return json;
    }

    public abstract static class AeaaContentIdentifier {
        /**
         * Unique identifiable name of the content source.<br>
         * SHOULD only contain <code>[a-zA-Z0-9_]</code>, but this will not be validated for.
         * Use {@link #prepareName(String)} to prepare the name to ensure it follows this pattern.
         */
        private String name;
        /**
         * Well-formed name of the content source.<br>
         * Will be used as a display name and SHOULD therefore be human-readable.
         */
        private String wellFormedName;
        /**
         * Specific implementation of the content source.<br>
         * May be left away if is identical to the {@link #name}.
         * Describes the implementation class (type) of a content source and will overwrite the {@link #name} when searching for an implementation class.
         */
        private String implementation;
        /**
         * Pattern to identify the content source by a representation of an identifier provided by the source of this content identifier.
         */
        private Pattern idPattern;

        public AeaaContentIdentifier(String name, String wellFormedName, String implementation, Pattern idPattern) {
            this.name = name;
            this.wellFormedName = wellFormedName;
            this.setImplementation(implementation);
            this.idPattern = idPattern;
        }

        public void setImplementation(String implementation) {
            this.implementation = StringUtils.isEmpty(implementation) ? this.name : implementation;
        }

        public String name() {
            return this.name;
        }

        public String getName() {
            return name;
        }

        public String getWellFormedName() {
            return wellFormedName;
        }

        public void setWellFormedName(String wellFormedName) {
            this.wellFormedName = wellFormedName;
        }

        public String getImplementation() {
            return implementation;
        }

        public Pattern getIdPattern() {
            return idPattern;
        }

        /**
         * Will use the {@link #idPattern} to check if the given id matches the pattern.<br>
         * If no pattern is provided, this will always return <code>false</code>.
         *
         * @param id Id to check
         * @return <code>true</code> if the id matches the pattern, <code>false</code> otherwise
         */
        public boolean patternMatchesId(String id) {
            if (idPattern == null) {
                return false;
            }

            return idPattern.matcher(id).matches();
        }

        public Set<String> fromFreeText(String text) {
            if (StringUtils.isEmpty(text) || this.idPattern == null) {
                return Collections.emptySet();
            }

            final Set<String> ids = new HashSet<>();

            final Matcher matcher = this.idPattern.matcher(text);
            while (matcher.find()) {
                ids.add(matcher.group());
            }

            return ids;
        }

        @Override
        public String toString() {
            return Objects.toString(this.getName());
        }

        public String toExtendedString() {
            if (this.implementation.equals(this.name)) {
                return this.getName() + " (" + this.getWellFormedName() + ")";
            } else {
                return this.getName() + ":" + this.getImplementation() + " (" + this.getWellFormedName() + ")";
            }
        }

        /**
         * Prepare the name to only contain <code>[a-zA-Z0-9_]</code>.
         * Will replace all characters not matching this pattern with an underscore and remove multiple underscores.
         *
         * @param name Name to prepare
         * @return Name with only <code>[a-zA-Z0-9_]</code>
         */
        public static String prepareName(String name) {
            return name.replaceAll("[^a-zA-Z0-9_]", "_").replaceAll("_+", "_");
        }

        /**
         * Derive a well-formed name from the given name.<br>
         * Will convert the name to lowercase, replace all <code>[-_ ]+</code> with a single space and capitalize the first letter of each word.<br>
         * If the name starts with <code>cert </code>, it will be replaced with <code>CERT-</code> and converted to uppercase.
         * <p>
         * Example: <code>cert cve</code> -&gt; <code>CERT-CVE</code> or <code>gitlab</code> -&gt; <code>Gitlab</code>
         *
         * @param name Name to derive a well-formed name from
         * @return Well-formed name
         */
        public static String deriveWellFormedName(String name) {
            name = name.toLowerCase().replaceAll("[-_ ]+", " ");
            if (name.startsWith("cert ")) {
                return name.replaceFirst("cert ", "CERT-").toUpperCase();
            } else {
                return WordUtils.capitalize(name);
            }
        }
    }
}<|MERGE_RESOLUTION|>--- conflicted
+++ resolved
@@ -28,6 +28,7 @@
 import java.util.concurrent.locks.Lock;
 import java.util.concurrent.locks.ReadWriteLock;
 import java.util.concurrent.locks.ReentrantReadWriteLock;
+import java.util.concurrent.locks.Lock;
 import java.util.regex.Matcher;
 import java.util.regex.Pattern;
 import java.util.stream.Collectors;
@@ -121,8 +122,8 @@
     }
 
     public T fromNameAndImplementation(String name, String implementation) {
+        final boolean hasImplementation = !StringUtils.isEmpty(implementation);
         final boolean hasName = !StringUtils.isEmpty(name);
-        final boolean hasImplementation = !StringUtils.isEmpty(implementation);
 
         if (!hasName) {
             throw new IllegalArgumentException("Name must not be blank or null for content identifier in " + this.getClass().getSimpleName());
@@ -130,16 +131,22 @@
 
         final String effectiveImplementation = hasImplementation ? implementation : name;
 
-<<<<<<< HEAD
         final Lock readLock = accessContentIdentifierLock.readLock();
         readLock.lock();
         try {
             // as a first attempt, use the name AND implementation to find matching content identifiers
             final Optional<T> byNameAndImplementation = contentIdentifiers.stream()
-                    .filter(ci -> (name.equals(ci.getName()) || name.equals(ci.getWellFormedName())) && effectiveImplementation.equals(ci.getImplementation()))
+                    .filter(ci -> name.equals(ci.getName()) && effectiveImplementation.equals(ci.getImplementation()))
                     .findFirst();
             if (byNameAndImplementation.isPresent()) {
                 return byNameAndImplementation.get();
+            }
+
+            final Optional<T> byNameAndImplementationWellFormed = contentIdentifiers.stream()
+                    .filter(ci -> (name.equals(ci.getName()) || name.equals(ci.getWellFormedName())) && effectiveImplementation.equals(ci.getImplementation()))
+                    .findFirst();
+            if (byNameAndImplementationWellFormed.isPresent()) {
+                return byNameAndImplementationWellFormed.get();
             }
 
             final Optional<T> byName = contentIdentifiers.stream()
@@ -150,28 +157,6 @@
             }
         } finally {
             readLock.unlock();
-=======
-        // as a first attempt, use the name AND implementation to find matching content identifiers
-        final Optional<T> byNameAndImplementation = contentIdentifiers.stream()
-                .filter(ci -> name.equals(ci.getName()) && effectiveImplementation.equals(ci.getImplementation()))
-                .findFirst();
-        if (byNameAndImplementation.isPresent()) {
-            return byNameAndImplementation.get();
-        }
-
-        final Optional<T> byNameAndImplementationWellFormed = contentIdentifiers.stream()
-                .filter(ci -> (name.equals(ci.getName()) || name.equals(ci.getWellFormedName())) && effectiveImplementation.equals(ci.getImplementation()))
-                .findFirst();
-        if (byNameAndImplementationWellFormed.isPresent()) {
-            return byNameAndImplementationWellFormed.get();
-        }
-
-        final Optional<T> byName = contentIdentifiers.stream()
-                .filter(ci -> name.equals(ci.getName()) || name.equals(ci.getWellFormedName()))
-                .findFirst();
-        if (byName.isPresent()) {
-            return byName.get();
->>>>>>> fec746b3
         }
 
         // otherwise the identifier does not exist yet, register a new content identifier
