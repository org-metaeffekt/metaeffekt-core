--- conflicted
+++ resolved
@@ -23,14 +23,8 @@
 import org.metaeffekt.core.inventory.processor.model.AssetMetaData;
 import org.metaeffekt.core.inventory.processor.model.Constants;
 import org.metaeffekt.core.inventory.processor.model.Inventory;
-import org.metaeffekt.core.inventory.processor.report.InventoryReport;
 
 import java.util.*;
-<<<<<<< HEAD
-
-public class AssetReportAdapter {
-
-=======
 import java.util.stream.Collectors;
 
 public class AssetReportAdapter {
@@ -55,7 +49,6 @@
         return InventoryUtils.getArtifactsForAsset(inventory, assetMetaData).stream().map(Artifact::getComponent).collect(Collectors.toList());
     }
 
->>>>>>> 0d9cabd3
     final Pair<String, String>[] containerKeyList = new Pair[]{
             Pair.of("Type", "Type"),
             Pair.of("Name", "Name"),
@@ -69,12 +62,14 @@
             Pair.of("Image Digest", "Digest"),
             Pair.of("Supplier", "Supplier"),
     };
+
     final Pair<String, String>[] applianceKeyList = new Pair[]{
             Pair.of("Type", "Type"),
             Pair.of("Name", "Name"),
             Pair.of("Tag", "Machine Tag"),
             Pair.of("Snapshot Timestamp", "Snapshot Timestamp")
     };
+
     final Pair<String, String>[] defaultKeyList = new Pair[]{
             Pair.of("Type", "Type"),
             Pair.of("Name", "Name"),
@@ -82,25 +77,11 @@
             Pair.of("Checksum (MD5)", "Checksum (MD5)"),
             Pair.of("Hash (SHA-256)", "Hash (SHA-256)")
     };
+
     final Pair<String, String>[] directoryKeyList = new Pair[]{
             Pair.of("Type", "Type"),
             Pair.of("Name", "Name"),
     };
-    private final Inventory inventory;
-
-    public AssetReportAdapter(Inventory inventory) {
-        this.inventory = inventory;
-    }
-
-    public List<AssetMetaData> listAssets() {
-        final List<AssetMetaData> assetMetaData = new ArrayList<>(inventory.getAssetMetaData());
-        assetMetaData.sort(Comparator.comparing(o -> ObjectUtils.firstNonNull(o.get(AssetMetaData.Attribute.NAME), o.get(AssetMetaData.Attribute.ASSET_ID), "").toLowerCase()));
-        return assetMetaData;
-    }
-
-    public List<Artifact> getRelatedArtifacts(AssetMetaData assetMetaData) {
-        return new ArrayList<>(InventoryUtils.getArtifactsForAsset(inventory, assetMetaData));
-    }
 
     public Pair<String, String>[] listKeys(AssetMetaData assetMetaData) {
         final String type = assetMetaData.get(Constants.KEY_TYPE);
@@ -116,21 +97,4 @@
         }
         return defaultKeyList;
     }
-
-    public Map<String, String> getOsiStatusMap(InventoryReport report) {
-        Map<String, String> osiStatusMap = new HashMap<>();
-        if (report.isIncludeInofficialOsiStatus()) {
-            osiStatusMap.put("approved", "approved");
-            osiStatusMap.put("submitted", "submitted");
-            osiStatusMap.put("not submitted", "not submitted");
-            osiStatusMap.put("pending", "pending");
-            osiStatusMap.put("withdrawn", "withdrawn");
-            osiStatusMap.put("rejected", "rejected");
-            osiStatusMap.put("ineligible", "ineligible");
-            osiStatusMap.put("unclear", "unclear");
-        } else {
-            osiStatusMap.put("approved", "approved");
-        }
-        return osiStatusMap;
-    }
 }