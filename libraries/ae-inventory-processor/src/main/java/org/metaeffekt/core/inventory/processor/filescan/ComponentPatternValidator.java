--- conflicted
+++ resolved
@@ -36,227 +36,8 @@
 
         final DirectoryScanAggregatorConfiguration configuration =
                 new DirectoryScanAggregatorConfiguration(referenceInventory, resultInventory, baseDir);
-<<<<<<< HEAD
-        return evaluateComponentPatterns(configuration);
-    }
-
-    private static List<FilePatternQualifierMapper> evaluateComponentPatterns(final DirectoryScanAggregatorConfiguration configuration) {
-        try {
-            // establish qualifier mappers
-            final List<FilePatternQualifierMapper> filePatternQualifierMapperList = configuration.mapArtifactsToCoveredFiles();
-
-            // build map from qualifiers to file sets
-            final Map<String, Set<File>> qualifierToComponentPatternFilesMap = buildQualifierToFileSetMap(filePatternQualifierMapperList);
-
-            // compute duplicate files
-            detectDuplicateFiles(qualifierToComponentPatternFilesMap, filePatternQualifierMapperList);
-
-            return filePatternQualifierMapperList;
-        } catch (IOException e) {
-            throw new RuntimeException(e);
-        }
-    }
-
-    private static Map<String, Set<File>> buildQualifierToFileSetMap(List<FilePatternQualifierMapper> filePatternQualifierMapperList) {
-        final Map<String, Set<File>> qualifierToComponentPatternFilesMap = new HashMap<>();
-        for (FilePatternQualifierMapper filePatternQualifierMapper : filePatternQualifierMapperList) {
-            final HashSet<File> fileSet = new HashSet<>(filePatternQualifierMapper.getFiles());
-            qualifierToComponentPatternFilesMap.put(filePatternQualifierMapper.getQualifier(), fileSet);
-        }
-        return qualifierToComponentPatternFilesMap;
-    }
-
-    private static void detectDuplicateFiles(Map<String, Set<File>> qualifierToFilesMap,
-             List<FilePatternQualifierMapper> filePatternQualifierMapperList) {
-
-        // FIXME-AOE: revise; this (at least the intersection computation) can be optimized to consume half the
-        //  processing time; we are checking n against m and m against n
-        for (String parentQualifier : qualifierToFilesMap.keySet()) {
-            final Set<File> parentFiles = qualifierToFilesMap.get(parentQualifier);
-
-            for (final String childQualifier : qualifierToFilesMap.keySet()) {
-                if (!parentQualifier.equals(childQualifier)) {
-                    final Set<File> intersectionFiles = computeIntersection(parentFiles, qualifierToFilesMap.get(childQualifier));
-                    if (!intersectionFiles.isEmpty()) {
-                        identifyAndLogSubsets(parentQualifier, childQualifier, qualifierToFilesMap, filePatternQualifierMapperList);
-                    }
-                }
-            }
-        }
-    }
-
-    private static Set<File> computeIntersection(Set<File> leftSet, Set<File> rightSet) {
-        final Set<File> intersection = new HashSet<>(leftSet);
-        intersection.retainAll(rightSet);
-        return intersection;
-    }
-
-    private static void identifyAndLogSubsets(String parentQualifier, String childQualifier,
-          Map<String, Set<File>> qualifierToComponentPatternFilesMap, List<FilePatternQualifierMapper> filePatternQualifierMapperList) {
-
-        final Map<File, String[]> filesToRemoveFromParent = new HashMap<>();
-        final Set<File> duplicateAllowedFiles = new HashSet<>();
-        final Set<File> removedParentFiles = new HashSet<>(qualifierToComponentPatternFilesMap.get(childQualifier));
-        final Set<File> sharedExcludedFiles = new HashSet<>();
-
-        removedParentFiles.removeAll(qualifierToComponentPatternFilesMap.get(parentQualifier));
-
-        // process removedParentFiles for exclude patterns
-        processExcludePatterns(removedParentFiles, parentQualifier, filePatternQualifierMapperList, filesToRemoveFromParent, childQualifier);
-
-        // process removedParentFiles for shared include patterns
-        processSharedIncludePatterns(removedParentFiles, parentQualifier, filePatternQualifierMapperList, duplicateAllowedFiles);
-        moveFilesToDuplicateAllowed(parentQualifier, filePatternQualifierMapperList, duplicateAllowedFiles);
-
-        // process removedParentFiles for shared exclude patterns
-        processSharedExcludePatterns(removedParentFiles, parentQualifier, filePatternQualifierMapperList, sharedExcludedFiles);
-        removeSharedExcludedFiles(parentQualifier, filePatternQualifierMapperList, sharedExcludedFiles);
-
-        // remove all files of the processing above from the parent qualifier
-        removedParentFiles.removeAll(filesToRemoveFromParent.keySet());
-
-        if (removedParentFiles.isEmpty()) {
-            LOG.info("Qualifier [{}] is a subset of qualifier [{}].", childQualifier, parentQualifier);
-            removeAllFilesFromParent(parentQualifier, childQualifier, qualifierToComponentPatternFilesMap, filePatternQualifierMapperList);
-        }
-    }
-
-    private static void moveFilesToDuplicateAllowed(
-            String qualifier, List<FilePatternQualifierMapper> filePatternQualifierMapperList, Set<File> duplicateAllowedFiles) {
-
-        for (final FilePatternQualifierMapper filePatternQualifierMapper : filePatternQualifierMapperList) {
-            if (filePatternQualifierMapper.getQualifier().equals(qualifier)) {
-                final Map<Boolean, List<File>> fileMap = filePatternQualifierMapper.getFileMap();
-                for (final File file : duplicateAllowedFiles) {
-                    LOG.info("Moving file [{}] to allowed duplicates for qualifier [{}].", file, qualifier);
-                    fileMap.get(false).remove(file);
-                    fileMap.computeIfAbsent(true, a -> new ArrayList<>()).add(file);
-                }
-            }
-        }
-    }
-
-    private static void removeSharedExcludedFiles(String qualifier,
-            List<FilePatternQualifierMapper> filePatternQualifierMapperList, Set<File> sharedExcludedFiles) {
-
-        for (File file : sharedExcludedFiles) {
-            for (FilePatternQualifierMapper filePatternQualifierMapper : filePatternQualifierMapperList) {
-                if (filePatternQualifierMapper.getQualifier().equals(qualifier)) {
-                    filePatternQualifierMapper.getFileMap().get(false).remove(file);
-                    LOG.info("Removing file [{}] from qualifier [{}].", file, qualifier);
-                }
-            }
-        }
-    }
-
-    private static void processExcludePatterns(Set<File> removedParentFiles, String parentQualifier,
-                                               List<FilePatternQualifierMapper> filePatternQualifierMapperList,
-                                               Map<File, String[]> filesToRemoveFromParent,
-                                               String childQualifier) {
-        for (File file : removedParentFiles) {
-            String normalizedPath = FileUtils.normalizePathToLinux(file);
-            for (FilePatternQualifierMapper filePatternQualifierMapper : filePatternQualifierMapperList) {
-                if (filePatternQualifierMapper.getQualifier().equals(parentQualifier)) {
-                    for (ComponentPatternData cpd : filePatternQualifierMapper.getComponentPatternDataList()) {
-                        String excludePattern = cpd.get(ComponentPatternData.Attribute.EXCLUDE_PATTERN);
-                        if (excludePattern != null && !excludePattern.isEmpty()) {
-                            if (FileUtils.matches(excludePattern, normalizedPath)) {
-                                filesToRemoveFromParent.put(file, new String[]{parentQualifier, childQualifier});
-                            }
-                        }
-                    }
-                }
-            }
-        }
-    }
-
-    private static void processSharedIncludePatterns(Set<File> removedParentFiles, String parentQualifier,
-                                                     List<FilePatternQualifierMapper> filePatternQualifierMapperList,
-                                                     Set<File> duplicateAllowedFiles) {
-        List<ArtifactFile> sharedIncludePatternFiles = new ArrayList<>();
-        for (File file : removedParentFiles) {
-            String normalizedPath = FileUtils.normalizePathToLinux(file);
-            for (FilePatternQualifierMapper filePatternQualifierMapper : filePatternQualifierMapperList) {
-                if (filePatternQualifierMapper.getQualifier().equals(parentQualifier)) {
-                    for (ComponentPatternData cpd : filePatternQualifierMapper.getComponentPatternDataList()) {
-                        String sharedIncludePattern = cpd.get(ComponentPatternData.Attribute.SHARED_INCLUDE_PATTERN);
-                        if (sharedIncludePattern != null && !sharedIncludePattern.isEmpty()) {
-                            if (FileUtils.matches(sharedIncludePattern, normalizedPath)) {
-                                // mark the file as allowed for duplicates
-                                duplicateAllowedFiles.add(file);
-                                ArtifactFile artifactFile = new ArtifactFile(file);
-                                artifactFile.addOwningComponent(filePatternQualifierMapper);
-                                sharedIncludePatternFiles.add(artifactFile);
-                            }
-                        }
-                    }
-                    filePatternQualifierMapper.setSharedIncludedPatternFiles(sharedIncludePatternFiles);
-                }
-            }
-        }
-    }
-
-
-    private static void processSharedExcludePatterns(Set<File> removedParentFiles, String parentQualifier,
-                                                     List<FilePatternQualifierMapper> filePatternQualifierMapperList, Set<File> sharedExcludedFiles) {
-        List<ArtifactFile> sharedExcludePatternFiles = new ArrayList<>();
-        for (File file : removedParentFiles) {
-            String normalizedPath = FileUtils.normalizePathToLinux(file);
-            for (FilePatternQualifierMapper filePatternQualifierMapper : filePatternQualifierMapperList) {
-                if (filePatternQualifierMapper.getQualifier().equals(parentQualifier)) {
-                    for (ComponentPatternData cpd : filePatternQualifierMapper.getComponentPatternDataList()) {
-                        String sharedExcludePattern = cpd.get(ComponentPatternData.Attribute.SHARED_EXCLUDE_PATTERN);
-                        if (sharedExcludePattern != null && !sharedExcludePattern.isEmpty()) {
-                            if (FileUtils.matches(sharedExcludePattern, normalizedPath)) {
-                                sharedExcludedFiles.add(file);
-                                ArtifactFile artifactFile = new ArtifactFile(file);
-                                artifactFile.addOwningComponent(filePatternQualifierMapper);
-                                sharedExcludePatternFiles.add(artifactFile);
-                            }
-                        }
-                    }
-                    filePatternQualifierMapper.setSharedExcludedPatternFiles(sharedExcludePatternFiles);
-                }
-            }
-        }
-    }
-
-    private static void removeAllFilesFromParent(String parentQualifier, String childQualifier,
-             Map<String, Set<File>> qualifierToComponentPatternFilesMap,
-             List<FilePatternQualifierMapper> filePatternQualifierMapperList) {
-
-        final FilePatternQualifierMapper parentMapper = findMapperForQualifier(parentQualifier, filePatternQualifierMapperList);
-        final FilePatternQualifierMapper childMapper = findMapperForQualifier(childQualifier, filePatternQualifierMapperList);
-        final Map<String, List<File>> subsetMap = new HashMap<>();
-
-        if (parentMapper != null) {
-            LOG.info("Removing all files of child qualifier [{}] from parent qualifier [{}].", childQualifier, parentQualifier);
-
-            final Set<File> childFileSet = qualifierToComponentPatternFilesMap.get(childQualifier);
-            subsetMap.put(childQualifier, new ArrayList<>(childFileSet));
-
-            final Set<File> parentQualifierFileSet = qualifierToComponentPatternFilesMap.get(parentQualifier);
-            parentQualifierFileSet.removeAll(childFileSet);
-
-            final List<File> parentMapperFileList_false = parentMapper.getFileMap().get(false);
-            parentMapperFileList_false.removeAll(childFileSet);
-
-            parentMapper.setSubSetMap(subsetMap);
-            if (childMapper != null) {
-                final String assetId = "AID-" + parentMapper.getArtifact().getId() + "-" + parentMapper.getArtifact().getChecksum();
-                childMapper.getArtifact().set(assetId, Constants.MARKER_CONTAINS);
-                parentMapper.getArtifact().set(assetId, Constants.MARKER_CROSS);
-            }
-        }
-    }
-
-    private static FilePatternQualifierMapper findMapperForQualifier(String qualifier, List<FilePatternQualifierMapper> filePatternQualifierMapperList) {
-        return filePatternQualifierMapperList.stream().filter(mapper -> mapper.getQualifier().equals(qualifier)).findFirst().orElse(null);
-    }
-=======
 
         return configuration.evaluateComponentPatterns();
     }
 
->>>>>>> c7ddf71a
 }