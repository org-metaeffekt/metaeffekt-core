--- conflicted
+++ resolved
@@ -1,862 +1,860 @@
-/*
- * Copyright 2009-2024 the original author or authors.
- *
- * Licensed under the Apache License, Version 2.0 (the "License");
- * you may not use this file except in compliance with the License.
- * You may obtain a copy of the License at
- *
- *     http://www.apache.org/licenses/LICENSE-2.0
- *
- * Unless required by applicable law or agreed to in writing, software
- * distributed under the License is distributed on an "AS IS" BASIS,
- * WITHOUT WARRANTIES OR CONDITIONS OF ANY KIND, either express or implied.
- * See the License for the specific language governing permissions and
- * limitations under the License.
- */
-package org.metaeffekt.core.inventory.processor.model;
-
-import org.apache.commons.lang3.StringUtils;
-import org.metaeffekt.core.inventory.InventoryUtils;
-
-import java.util.*;
-import java.util.stream.Collectors;
-
-
-public class Artifact extends AbstractModelBase {
-
-    // Maximize compatibility with serialized inventories
-    private static final long serialVersionUID = 1L;
-
-    private static final String DELIMITER_DASH = "-";
-    private static final char DELIMITER_DOT = '.';
-    private static final char DELIMITER_COLON = ':';
-    private static final String DELIMITER_UNDERSCORE = "_";
-
-    // FIXME: revise attribute name projects; should be paths (in asset)
-    public static final String PROJECT_DELIMITER_REGEXP = "\\|\n";
-
-    public static final String PROJECT_DELIMITER = "|\n";
-
-    /**
-     * Core attributes to support component patterns.
-     */
-    public enum Attribute implements AbstractModelBase.Attribute {
-        GROUPID("Group Id"),
-        NAME("Name"),
-        VERSION("Version"),
-        RELEASE("Release"),
-        CLASSIFIER("Classifier"),
-        ARCHITECTURE("Architecture"),
-        DISTRO("Distro"),
-        PURL("PURL"),
-        FILE_NAME("File Name"),
-        CHECKSUM("Checksum"),
-        HASH_SHA1("Hash (SHA-1"),
-        HASH_SHA256("Hash (SHA-256)"),
-        HASH_SHA512("Hash (SHA-512"),
-        FILE_TYPE("File Type"),
-        SPECIFIC_FILE_TYPE("Specific File Type"),
-        PACKAGING("Packaging"),
-        COMPONENT("Component"),
-        COMPONENT_TYPE("Component Type"),
-
-        // FIXME: rename to locations
-        // project locations
-        PROJECTS("Projects"),
-        PATH_IN_ASSET("Path in Asset"),
-
-        // latest available version
-        LATEST_VERSION("Latest Version"),
-        LICENSE("License"),
-        CLASSIFICATION("Classification"),
-
-        // indicates whether the artifact is security relevant and needs to be upgraded asap
-        SECURITY_RELEVANT("Security Relevance"),
-
-        // if the artifact is security relevant it is classified into a security category
-        SECURITY_CATEGORY("Security Relevance"),
-
-        // vulnerability information
-        VULNERABILITY("Vulnerability"),
-
-        // comments (and hints)
-        COMMENT("Comment"),
-
-        // url of the project pages
-        URL("URL"),
-        VERIFIED("Verified"),
-        ID("Id"),
-
-        // artifact type information
-        TYPE("Type"),
-        ERRORS("Errors"),
-        VIRTUAL_ROOT_PATH("Virtual Root Path"),
-        COMPONENT_SOURCE_TYPE("Component Source Type"),
-
-        // FIXME: consolidate
-        SOURCE("Source"),
-
-        // FIXME: consolidate
-        ORGANIZATION("Organization");
-
-        private String key;
-
-        Attribute(String key) {
-            this.key = key;
-        }
-
-        public String getKey() {
-            return key;
-        }
-    }
-
-    /**
-     * Defines a default order.
-     */
-
-    public static Artifact.Attribute[] ARTIFACT_ATTRIBUTE_LIST = new Artifact.Attribute[]{
-            Attribute.GROUPID,
-            Attribute.NAME,
-            Attribute.VERSION,
-            Attribute.RELEASE,
-            Attribute.CLASSIFIER,
-            Attribute.ARCHITECTURE,
-            Attribute.DISTRO,
-            Attribute.PURL,
-            Attribute.FILE_NAME,
-            Attribute.CHECKSUM,
-            Attribute.HASH_SHA1,
-            Attribute.HASH_SHA256,
-            Attribute.HASH_SHA512,
-            Attribute.FILE_TYPE,
-            Attribute.SPECIFIC_FILE_TYPE,
-            Attribute.PACKAGING,
-            Attribute.COMPONENT,
-            Attribute.COMPONENT_TYPE,
-            Attribute.PROJECTS,
-            Attribute.PATH_IN_ASSET,
-            Attribute.LATEST_VERSION,
-            Attribute.LICENSE,
-            Attribute.CLASSIFICATION,
-            Attribute.SECURITY_RELEVANT,
-            Attribute.SECURITY_CATEGORY,
-            Attribute.VULNERABILITY,
-            Attribute.COMMENT,
-            Attribute.URL,
-            Attribute.VERIFIED
-    };
-
-    public static List<String> ARTIFACT_COLUMN_ORDER_LIST =
-            Arrays.stream(ARTIFACT_ATTRIBUTE_LIST).map(a -> a.key).collect(Collectors.toList());
-
-    // artifact id (derived from id and version)
-    private transient String artifactId;
-
-    /**
-     * Relevant means "reportRelevant" meaning that the artifact and its metadata needs to be included in the build.
-     */
-    private transient boolean relevant = true;
-
-    /**
-     * Managed means that the artifact may fail the build, when the meta data reflects issues.
-     */
-    private transient boolean managed = true;
-
-    public Artifact() {
-    }
-
-    /**
-     * Copy constructor.
-     *
-     * @param artifact The artifact to copy from.
-     */
-    public Artifact(Artifact artifact) {
-        super(artifact);
-
-        // copy transient attributes
-        this.artifactId = artifact.getArtifactId();
-        this.relevant = artifact.isRelevant();
-        this.managed = artifact.isManaged();
-    }
-
-    public Set<String> getProjects() {
-        final String projectsString = get(Attribute.PROJECTS);
-        if (StringUtils.isEmpty(projectsString)) {
-            return Collections.emptySet();
-        }
-        return Arrays.stream(projectsString.split(PROJECT_DELIMITER_REGEXP)).
-                map(String::trim).collect(Collectors.toSet());
-    }
-
-    public void setProjects(Set<String> project) {
-        set(Attribute.PROJECTS, project.stream().collect(Collectors.joining(PROJECT_DELIMITER)));
-    }
-
-    public String getComponent() {
-        return get(Attribute.COMPONENT);
-    }
-
-    public void setComponent(String component) {
-        set(Attribute.COMPONENT, component);
-    }
-
-    public String getGroupId() {
-        return get(Attribute.GROUPID);
-    }
-
-    public void setGroupId(String groupId) {
-        set(Attribute.GROUPID, groupId);
-    }
-
-    public String getId() {
-        return get(Attribute.ID);
-    }
-
-    public void setId(String id) {
-        set(Attribute.ID, id);
-    }
-
-    public String getVersion() {
-        return get(Attribute.VERSION);
-    }
-
-    public void setVersion(String version) {
-        set(Attribute.VERSION, version);
-    }
-
-    public String getLicense() {
-        return get(Attribute.LICENSE);
-    }
-
-    public void setLicense(String license) {
-        set(Attribute.LICENSE, license);
-    }
-
-    public String getUrl() {
-        return get(Attribute.URL);
-    }
-
-    public void setUrl(String url) {
-        set(Attribute.URL, url);
-    }
-
-    public String getClassification() {
-        return get(Attribute.CLASSIFICATION);
-    }
-
-    public void setClassification(String classification) {
-        set(Attribute.CLASSIFICATION, classification);
-    }
-
-    public String getPathInAsset() {
-        return get(Attribute.PATH_IN_ASSET);
-    }
-
-    public void setPathInAsset(String pathInAsset) {
-        set(Attribute.PATH_IN_ASSET, pathInAsset);
-    }
-
-    @Deprecated
-    public boolean isVerified() {
-        // FIXME: remove this concept
-        return "X".equalsIgnoreCase(get(Attribute.VERIFIED));
-    }
-
-    @Deprecated
-    public void setVerified(boolean verified) {
-        set(Attribute.VERIFIED, verified ? "X" : null);
-    }
-
-    public String getArtifactId() {
-        return artifactId;
-    }
-
-    public void setArtifactId(String artifactId) {
-        this.artifactId = artifactId;
-    }
-
-    public String getComment() {
-        return get(Attribute.COMMENT);
-    }
-
-    public void setComment(String comment) {
-        set(Attribute.COMMENT, comment);
-    }
-
-    public String getLatestVersion() {
-        return get(Attribute.LATEST_VERSION);
-    }
-
-    public void setLatestVersion(String latestAvailableVersion) {
-        set(Attribute.LATEST_VERSION, latestAvailableVersion);
-    }
-
-    public String toString() {
-        return "Artifact id: " + getId() + ", component: " + getComponent() + ", version: " + getVersion();
-    }
-
-    public void addProject(String project) {
-        final Set<String> projects = getProjects();
-        if (projects.contains(project)) return;
-
-        // use append to derive new value
-        append(Attribute.PROJECTS.getKey(), project, PROJECT_DELIMITER);
-    }
-
-    public void merge(Artifact a) {
-
-        // projects merge differently
-        mergeProjects(a);
-
-        // merge attributes
-        super.merge(a);
-
-        deriveArtifactId();
-        set(Attribute.CLASSIFIER, inferClassifierFromFileNameAndVersion());
-    }
-
-    private void mergeProjects(Artifact a) {
-        Set<String> projects = new HashSet<>(getProjects());
-        projects.addAll(a.getProjects());
-        setProjects(projects);
-    }
-
-    /**
-     * Derive a qualifier that uniquely represents an artifact.
-     *
-     * @return The derived artifact qualifier.
-     */
-    public String deriveQualifier() {
-        final String id = getId();
-
-        final StringBuilder sb = new StringBuilder();
-
-        if (StringUtils.isNotBlank(id)) {
-            sb.append(id.trim());
-        }
-        sb.append(":");
-        if (StringUtils.isNotBlank(getComponent())) {
-            sb.append(getComponent().trim());
-        }
-        sb.append(":");
-        if (StringUtils.isNotBlank(getGroupId())) {
-            sb.append(getGroupId().trim());
-        }
-        sb.append(":");
-        if (StringUtils.isNotBlank(getChecksum())) {
-            sb.append(getChecksum().trim());
-        }
-        sb.append(":");
-        if (StringUtils.isNotBlank(getVersion())) {
-            sb.append(getVersion().trim());
-        }
-
-        return sb.toString();
-    }
-
-    public void deriveArtifactId() {
-        if (artifactId == null) {
-            String artifactId = extractArtifactId(getId(), getVersion(), getGroupId());
-            if (artifactId == null) {
-                artifactId = getId();
-            }
-            this.setArtifactId(artifactId);
-        }
-    }
-
-    /**
-     * Extracts a derived artifactId. The artifactId is derived from the artifact file component. The extraction here is
-     * based on the knowledge of the version. This is particularly the case, when using maven as repository manager.
-     * Where the file component is constructed as artifactId-version[-classifier].type. The version therefore can be used to
-     * separate the artifactId from the remaining pieces of the file component.
-     *
-     * @param id      The artifact id.
-     * @param version The version of the artifact.
-     * @param groupId The artifact group id.
-     *
-     * @return The derived artifact id or null, in case the version is not part of the file component.
-     */
-    public String extractArtifactId(String id, String version, String groupId) {
-        if (StringUtils.isNotBlank(id) && StringUtils.isNotBlank(version)) {
-            int index = id.lastIndexOf(version);
-            if (index != -1) {
-                id = id.substring(0, index);
-                if (id.endsWith(DELIMITER_DASH)) {
-                    id = id.substring(0, id.length() - 1);
-                } else if (id.endsWith(DELIMITER_UNDERSCORE)) {
-                    // underscore are the delimiter e.g. when dealing with osgi bundles
-                    id = id.substring(0, id.length() - 1);
-                }
-                if (StringUtils.isNotBlank(id)) {
-                    // consider case, when the groupId is prefixed
-                    if (StringUtils.isNotBlank(groupId)) {
-                        if (id.startsWith(groupId + ".")) {
-                            final String reducedId = id.substring(groupId.length() + 1);
-                            if (StringUtils.isNotBlank(reducedId)) {
-                                id = reducedId;
-                            }
-                        }
-                    }
-                    return id;
-                }
-            }
-        }
-        return null;
-    }
-
-
-    public String createStringRepresentation() {
-        StringBuffer artifactRepresentation = new StringBuffer();
-        if (getGroupId() != null) {
-            artifactRepresentation.append(getGroupId());
-        }
-        artifactRepresentation.append(DELIMITER_COLON);
-        if (artifactId != null) {
-            artifactRepresentation.append(getArtifactId());
-        }
-        artifactRepresentation.append(DELIMITER_COLON);
-        if (getVersion() != null) {
-            artifactRepresentation.append(getVersion());
-        }
-        if (getClassifier() != null) {
-            artifactRepresentation.append(DELIMITER_COLON);
-            artifactRepresentation.append(getClassifier());
-        }
-        artifactRepresentation.append(DELIMITER_COLON);
-        // skip type if no information was derived
-        if (getId() != null && !getId().equals(artifactId)) {
-            artifactRepresentation.append(getType());
-        }
-        return artifactRepresentation.toString();
-    }
-
-    private String inferTypeFromId() {
-        String type = null;
-        String id = getId();
-        if (id != null) {
-<<<<<<< HEAD
-            String classifier = inferClassifierFromFileNameAndVersion();
-            String version = inferVersionFromId();
-=======
-            String classifier = inferClassifierFromId();
-            String version = getVersion();
-
-            if (version == null) {
-                version = inferVersionFromId();
-            }
->>>>>>> b3392106
-
-            final String versionClassifierPart;
-            if (classifier == null) {
-                versionClassifierPart = version + DELIMITER_DOT;
-            } else {
-                versionClassifierPart = version + DELIMITER_DASH + classifier + DELIMITER_DOT;
-            }
-
-            final int index = id.lastIndexOf(versionClassifierPart);
-            if (index != -1) {
-                type = id.substring(index + versionClassifierPart.length());
-            }
-
-            // NOTE: we do not regard an extraction by last dot (expecting a suffix) as  option.
-        }
-        return type;
-    }
-
-    private String inferVersionFromId() {
-        String version = getVersion();
-        if (!StringUtils.isNotBlank(version)) {
-            version = deriveVersionFromId();
-        }
-        return version;
-    }
-
-    public String deriveVersionFromId() {
-        String version = getId();
-        if (version != null) {
-
-            // FIXME: heavy assumption; better use a pattern \.[a-zA-Z]{3}
-            if (version.indexOf('.') > 0) {
-                version = version.substring(0, version.lastIndexOf('.'));
-            }
-
-            if (version.endsWith("-tests") ||
-                    version.endsWith("-api") ||
-                    version.endsWith("-config") ||
-                    version.endsWith("-source") ||
-                    version.endsWith("-sources") ||
-                    version.endsWith("-bootstrap") ||
-                    version.endsWith("-mock") ||
-                    version.endsWith("-doc") ||
-                    version.endsWith("-runtime")) {
-                version = version.substring(0, version.lastIndexOf('-'));
-            }
-
-            if (version.endsWith("-api") ||
-                    version.endsWith("-runtime")) {
-                version = version.substring(0, version.lastIndexOf('-'));
-            }
-
-            while (version.length() > 0 && version.substring(0, 1).matches("[a-zA-Z]")) {
-                int index = version.indexOf('-');
-                if (index > -1) {
-                    version = version.substring(index + 1);
-                } else
-                    break;
-            }
-
-            int index = version.indexOf('/');
-            if (index > -1) {
-                version = version.substring(0, index);
-            }
-        }
-        return version;
-    }
-
-    /**
-     * Anticipated a string in the shape "artifactId-version-classifier.extension". The part between
-     * "-version-" and the first "." are regarded the classifier.
-     *
-     * @return
-     */
-    public String inferClassifierFromId() {
-        final String id = getId();
-        final String version = getVersion();
-        if (StringUtils.isNotBlank(id) && StringUtils.isNotBlank(version)) {
-            // get rid of anything right to version
-            final String queryString = DELIMITER_DASH + version + DELIMITER_DASH;
-            final int versionIndex = id.indexOf(queryString);
-            if (versionIndex < 0) {
-                // no '-<version>-' part, no classifier
-                return null;
-            }
-            final int beginIndex = versionIndex + queryString.length();
-            final String classifierAndType = id.substring(beginIndex);
-            // get rid of trailing .{type}
-            final int index = classifierAndType.indexOf(DELIMITER_DOT);
-            if (index != -1) {
-                final String classifier = classifierAndType.substring(0, index).trim();
-                if (StringUtils.isNotBlank(classifier)) {
-                    return classifier;
-                }
-            }
-        }
-        return null;
-    }
-
-    public String inferClassifierFromFileNameAndVersion() {
-        final String fileName = get(Attribute.FILE_NAME);
-        final String version = getVersion();
-        if (StringUtils.isNotBlank(fileName) && StringUtils.isNotBlank(version)) {
-            // get rid of anything right to version
-            final String queryString = DELIMITER_DASH + version + DELIMITER_DASH;
-            final int versionIndex = fileName.indexOf(queryString);
-            if (versionIndex < 0) {
-                // no '-<version>-' part, no classifier
-                return null;
-            }
-            final int beginIndex = versionIndex + queryString.length();
-            final String classifierAndType = fileName.substring(beginIndex);
-            // get rid of trailing .{type}
-            final int index = classifierAndType.indexOf(DELIMITER_DOT);
-            if (index != -1) {
-                final String classifier = classifierAndType.substring(0, index).trim();
-                if (StringUtils.isNotBlank(classifier)) {
-                    return classifier;
-                }
-            }
-        }
-        return null;
-    }
-
-    public String createCompareStringRepresentation() {
-        StringBuffer artifactRepresentation = new StringBuffer();
-        artifactRepresentation.append(normalize(getId()));
-        artifactRepresentation.append(DELIMITER_COLON);
-        artifactRepresentation.append(normalize(get(Attribute.NAME)));
-        artifactRepresentation.append(DELIMITER_COLON);
-        artifactRepresentation.append(normalize(get(Attribute.FILE_NAME)));
-        artifactRepresentation.append(DELIMITER_COLON);
-        artifactRepresentation.append(normalize(get(Attribute.CLASSIFIER)));
-        artifactRepresentation.append(DELIMITER_COLON);
-        artifactRepresentation.append(normalize(getChecksum()));
-        artifactRepresentation.append(DELIMITER_COLON);
-        artifactRepresentation.append(normalize(getGroupId()));
-        artifactRepresentation.append(DELIMITER_COLON);
-        artifactRepresentation.append(normalize(getArtifactId()));
-        artifactRepresentation.append(DELIMITER_COLON);
-        artifactRepresentation.append(normalize(getComponent()));
-        artifactRepresentation.append(DELIMITER_COLON);
-        artifactRepresentation.append(normalize(getVersion()));
-        artifactRepresentation.append(DELIMITER_COLON);
-        artifactRepresentation.append(normalize(getType()));
-        artifactRepresentation.append(DELIMITER_COLON);
-        artifactRepresentation.append(normalize(getClassification()));
-        artifactRepresentation.append(DELIMITER_COLON);
-        artifactRepresentation.append(normalize(getLicense()));
-        artifactRepresentation.append(DELIMITER_COLON);
-        artifactRepresentation.append(normalize(getLatestVersion()));
-        artifactRepresentation.append(DELIMITER_COLON);
-        artifactRepresentation.append(normalize(getComment()));
-        artifactRepresentation.append(DELIMITER_COLON);
-        artifactRepresentation.append(normalize(get(Attribute.SECURITY_CATEGORY)));
-        artifactRepresentation.append(DELIMITER_COLON);
-        artifactRepresentation.append(normalize(get(Attribute.SECURITY_RELEVANT)));
-        artifactRepresentation.append(DELIMITER_COLON);
-        artifactRepresentation.append(normalize(getVulnerability()));
-        return artifactRepresentation.toString();
-    }
-
-    private String normalize(String s) {
-        if (StringUtils.isNotBlank(s))
-            return s.trim();
-        return "";
-    }
-
-    private String normalize(Boolean b) {
-        return Boolean.toString(b);
-    }
-
-    public String getDerivedLicenseFolder() {
-        return LicenseMetaData.deriveLicenseFolderName(getLicense());
-    }
-
-    public String getType() {
-        return inferTypeFromId();
-    }
-
-
-    @Deprecated
-    public String getClassifier() {
-        return get(Attribute.CLASSIFIER);
-    }
-
-    public boolean isEnabledForDistribution() {
-        String classification = getClassification();
-        if (!StringUtils.isEmpty(classification)) {
-            if (classification.contains("internal") || classification.contains("banned")) {
-                return false;
-            }
-        }
-        return true;
-    }
-
-    /**
-     * Checks whether the artifact is internal. Internal artifacts require a license association, but
-     * no component folder or license notice. Nevertheless, a component folder and/or license notice
-     * can already be provided.
-     * <p>
-     * The internal flag may be used to mark artifacts that are identified for associated licenses.
-     *
-     * @return Boolean indicating whether the artifacts is classified as internal.
-     */
-    public boolean isInternal() {
-        String classification = getClassification();
-        if (!StringUtils.isEmpty(classification)) {
-            if (classification.contains("internal")) {
-                return true;
-            }
-        }
-        return false;
-    }
-
-    /**
-     * Checks whether the artifact is banned. Banned artifacts are allowed to have incomplete meta data.
-     *
-     * @return Boolean indicating whether the artifact is banned.
-     */
-    public boolean isBanned() {
-        String classification = getClassification();
-        if (!StringUtils.isEmpty(classification)) {
-            if (classification.contains("banned")) {
-                return true;
-            }
-        }
-        return false;
-    }
-
-    public String getChecksum() {
-        return get(Attribute.CHECKSUM);
-    }
-
-    public void setChecksum(String checksum) {
-        set(Attribute.CHECKSUM, checksum);
-    }
-
-    public boolean isRelevant() {
-        return relevant;
-    }
-
-    public void setRelevant(boolean relevant) {
-        this.relevant = relevant;
-    }
-
-    public boolean isManaged() {
-        return managed;
-    }
-
-    public void setManaged(boolean managed) {
-        this.managed = managed;
-    }
-
-    public String getVulnerability() {
-        return get(Attribute.VULNERABILITY);
-    }
-
-    public void setVulnerability(String vulnerability) {
-        set(Attribute.VULNERABILITY, vulnerability);
-    }
-
-    /**
-     * @return the complete vulnerability string
-     * @deprecated use {@link #getVulnerability()} instead
-     */
-    @Deprecated
-    public String getCompleteVulnerability() {
-        return get(Attribute.VULNERABILITY);
-    }
-
-    /**
-     * @param vulnerability a comma-separated vulnerability string
-     * @deprecated use {@link #setVulnerability(String)} instead
-     */
-    @Deprecated
-    public void setCompleteVulnerability(String vulnerability) {
-        set(Attribute.VULNERABILITY, vulnerability);
-    }
-
-    /**
-     * Uses the information in the {@link Attribute#TYPE} column to determine whether the artifact is a hardware
-     * component via {@link ArtifactType#CATEGORY_HARDWARE}.
-     *
-     * @return true if the artifact is a hardware component, false otherwise.
-     */
-    public boolean isHardware() {
-        return getArtifactType().map(ArtifactType::isHardware).orElse(false);
-    }
-
-    /**
-     * Uses the information in the {@link Attribute#TYPE} column to determine whether the artifact is a driver via
-     * {@link ArtifactType#DRIVER}.
-     *
-     * @return true if the artifact is a driver, false otherwise.
-     */
-    public boolean isDriver() {
-        return getArtifactType().map(ArtifactType::isDriver).orElse(false);
-    }
-
-    /**
-     * Uses the information in the {@link Attribute#TYPE} column to find the artifact type.<br>
-     * Currently only supports hardware types.
-     *
-     * @return the artifact type or empty if no type was found / type is not yet registered.
-     */
-    public Optional<ArtifactType> getArtifactType() {
-        return ArtifactType.findType(get(Attribute.TYPE));
-    }
-
-    public boolean isValid() {
-        // an artifact requires at least an id or component
-        return StringUtils.isNotBlank(getId()) || StringUtils.isNotBlank(getComponent());
-    }
-
-    public String get(Attribute attribute, String defaultValue) {
-        return get(attribute.getKey(), defaultValue);
-    }
-
-    public String get(Attribute attribute) {
-        return get(attribute.getKey());
-    }
-
-    public void set(Attribute attribute, String value) {
-        set(attribute.getKey(), value);
-    }
-
-    public void append(Attribute attribute, String value, String delimiter) {
-        append(attribute.getKey(), value, delimiter);
-    }
-
-    /**
-     * Return the tokenized license string.
-     *
-     * @return List of individual licenses.
-     */
-    public List<String> getLicenses() {
-        if (!StringUtils.isNotBlank(getLicense())) return Collections.EMPTY_LIST;
-        return InventoryUtils.tokenizeLicense(getLicense(), true, true);
-    }
-
-    public boolean hasClassification(String classification) {
-        if (StringUtils.isNotBlank(getClassification())) {
-            return getClassification().contains(classification);
-        }
-        return false;
-    }
-
-    // FIXME: this information should be consolidated to a central class
-    private static final Set<String> moduleSuffixes = new HashSet<>();
-    static {
-        moduleSuffixes.add("war");
-        moduleSuffixes.add("nar");
-        moduleSuffixes.add("jar");
-        moduleSuffixes.add("xar");
-        moduleSuffixes.add("webjar");
-        moduleSuffixes.add("ear");
-        moduleSuffixes.add("aar");
-        moduleSuffixes.add("sar");
-        moduleSuffixes.add("nupkg");
-        moduleSuffixes.add("whl");
-
-        moduleSuffixes.add("deb");
-        moduleSuffixes.add("rpm");
-        moduleSuffixes.add("apk");
-
-        moduleSuffixes.add("cab");
-        moduleSuffixes.add("exe");
-        moduleSuffixes.add("msi");
-    }
-
-    public boolean isComponentOrComponentPart() {
-        // an artifact with a type is considered component or component part
-        if (StringUtils.isNotEmpty(get(Constants.KEY_TYPE))) return true;
-
-        // artifact with version are considered  component or component part
-        if (StringUtils.isNotEmpty(getVersion())) return true;
-
-        // artifact with a suffix indicating a module is considered component or component part
-        final String suffix = getType();
-        if (suffix != null) {
-            return moduleSuffixes.contains(suffix.toLowerCase(Locale.US));
-        }
-
-        return false;
-    }
-
-
-    public static List<String> orderAttributes(Collection<String> attributes, List<String> contextColumnList, List<String> artifactColumnOrder) {
-        // impose context or default order
-        final List<String> ordered = new ArrayList<>(attributes);
-        Collections.sort(ordered);
-        int insertIndex = 0;
-        if (contextColumnList != null) {
-            for (String key : contextColumnList) {
-                insertIndex = reinsert(insertIndex, key, ordered, attributes);
-            }
-        } else {
-            for (String key : artifactColumnOrder) {
-                insertIndex = reinsert(insertIndex, key, ordered, attributes);
-            }
-        }
-        return ordered;
-    }
-
-    private static int reinsert(int insertIndex, String key, List<String> orderedAttributesList, Collection<String> attributesSet) {
-        if (attributesSet.contains(key)) {
-            orderedAttributesList.remove(key);
-            orderedAttributesList.add(Math.min(insertIndex, orderedAttributesList.size()), key);
-            insertIndex++;
-        }
-        return insertIndex;
-    }
-
-}
+/*
+ * Copyright 2009-2024 the original author or authors.
+ *
+ * Licensed under the Apache License, Version 2.0 (the "License");
+ * you may not use this file except in compliance with the License.
+ * You may obtain a copy of the License at
+ *
+ *     http://www.apache.org/licenses/LICENSE-2.0
+ *
+ * Unless required by applicable law or agreed to in writing, software
+ * distributed under the License is distributed on an "AS IS" BASIS,
+ * WITHOUT WARRANTIES OR CONDITIONS OF ANY KIND, either express or implied.
+ * See the License for the specific language governing permissions and
+ * limitations under the License.
+ */
+package org.metaeffekt.core.inventory.processor.model;
+
+import org.apache.commons.lang3.StringUtils;
+import org.metaeffekt.core.inventory.InventoryUtils;
+
+import java.util.*;
+import java.util.stream.Collectors;
+
+public class Artifact extends AbstractModelBase {
+
+    // Maximize compatibility with serialized inventories
+    private static final long serialVersionUID = 1L;
+
+    private static final String DELIMITER_DASH = "-";
+    private static final char DELIMITER_DOT = '.';
+    private static final char DELIMITER_COLON = ':';
+    private static final String DELIMITER_UNDERSCORE = "_";
+
+    // FIXME: revise attribute name projects; should be paths (in asset)
+    public static final String PROJECT_DELIMITER_REGEXP = "\\|\n";
+
+    public static final String PROJECT_DELIMITER = "|\n";
+
+    /**
+     * Core attributes to support component patterns.
+     */
+    public enum Attribute implements AbstractModelBase.Attribute {
+        ID("Id"),
+        NAME("Name"),
+        COMPONENT("Component"),
+        COMPONENT_TYPE("Component Type"),
+
+        CHECKSUM("Checksum"),
+        VERSION("Version"),
+        RELEASE("Release"),
+        CLASSIFIER("Classifier"),
+        ARCHITECTURE("Architecture"),
+        DISTRO("Distro"),
+        FILE_NAME("File Name"),
+        FILE_TYPE("File Type"),
+        SPECIFIC_FILE_TYPE("Specific File Type"),
+        PACKAGING("Packaging"),
+
+
+        // latest available version
+        LATEST_VERSION("Latest Version"),
+        CLASSIFICATION("Classification"),
+        LICENSE("License"),
+        GROUPID("Group Id"),
+
+        // artifact type information
+        TYPE("Type"),
+
+        // comments (and hints)
+        COMMENT("Comment"),
+
+        // url of the project pages
+        URL("URL"),
+
+        // indicates whether the artifact is security relevant and needs to be upgraded asap
+        SECURITY_RELEVANT("Security Relevance"),
+
+        // if the artifact is security relevant it is classified into a security category
+        SECURITY_CATEGORY("Security Relevance"),
+
+        // vulnerability information
+        VULNERABILITY("Vulnerability"),
+
+        // FIXME: rename to locations
+        // project locations
+        PROJECTS("Projects"),
+        PATH_IN_ASSET("Path in Asset"),
+
+        VERIFIED("Verified"),
+        ERRORS("Errors"),
+
+        HASH_SHA1("Hash (SHA-1"),
+        HASH_SHA256("Hash (SHA-256)"),
+        HASH_SHA512("Hash (SHA-512"),
+
+        VIRTUAL_ROOT_PATH("Virtual Root Path"),
+        PURL("PURL"),
+        COMPONENT_SOURCE_TYPE("Component Source Type"),
+
+        // FIXME: consolidate
+        SOURCE("Source"),
+
+        // FIXME: consolidate
+        ORGANIZATION("Organization");
+
+        private String key;
+
+        Attribute(String key) {
+            this.key = key;
+        }
+
+        public String getKey() {
+            return key;
+        }
+    }
+
+    /**
+     * Defines a default order.
+     */
+    public static Artifact.Attribute[] ARTIFACT_ATTRIBUTE_LIST = new Artifact.Attribute[] {
+            Attribute.ID,
+            Attribute.GROUPID,
+            Attribute.NAME,
+            Attribute.VERSION,
+            Attribute.RELEASE,
+            Attribute.CLASSIFIER,
+            Attribute.ARCHITECTURE,
+            Attribute.DISTRO,
+            Attribute.PURL,
+            Attribute.FILE_NAME,
+            Attribute.CHECKSUM,
+            Attribute.HASH_SHA1,
+            Attribute.HASH_SHA256,
+            Attribute.HASH_SHA512,
+            Attribute.FILE_TYPE,
+            Attribute.SPECIFIC_FILE_TYPE,
+            Attribute.PACKAGING,
+            Attribute.COMPONENT,
+            Attribute.COMPONENT_TYPE,
+            Attribute.PROJECTS,
+            Attribute.PATH_IN_ASSET,
+            Attribute.LATEST_VERSION,
+            Attribute.LICENSE,
+            Attribute.CLASSIFICATION,
+            Attribute.SECURITY_RELEVANT,
+            Attribute.SECURITY_CATEGORY,
+            Attribute.VULNERABILITY,
+            Attribute.COMMENT,
+            Attribute.URL,
+            Attribute.VERIFIED
+    };
+
+    public static List<String> ARTIFACT_COLUMN_ORDER_LIST =
+            Arrays.stream(ARTIFACT_ATTRIBUTE_LIST).map(a -> a.key).collect(Collectors.toList());
+
+    // artifact id (derived from id and version)
+    private transient String artifactId;
+
+    /**
+     * Relevant means "reportRelevant" meaning that the artifact and its metadata needs to be included in the build.
+     */
+    private transient boolean relevant = true;
+
+    /**
+     * Managed means that the artifact may fail the build, when the meta data reflects issues.
+     */
+    private transient boolean managed = true;
+
+    public Artifact() {
+    }
+
+    /**
+     * Copy constructor.
+     *
+     * @param artifact The artifact to copy from.
+     */
+    public Artifact(Artifact artifact) {
+        super(artifact);
+
+        // copy transient attributes
+        this.artifactId = artifact.getArtifactId();
+        this.relevant = artifact.isRelevant();
+        this.managed = artifact.isManaged();
+    }
+
+    public Set<String> getProjects() {
+        final String projectsString = get(Attribute.PROJECTS);
+        if (StringUtils.isEmpty(projectsString)) {
+            return Collections.emptySet();
+        }
+        return Arrays.stream(projectsString.split(PROJECT_DELIMITER_REGEXP)).
+                map(String::trim).collect(Collectors.toSet());
+    }
+
+    public void setProjects(Set<String> project) {
+        set(Attribute.PROJECTS, project.stream().collect(Collectors.joining(PROJECT_DELIMITER)));
+    }
+
+    public String getComponent() {
+        return get(Attribute.COMPONENT);
+    }
+
+    public void setComponent(String component) {
+        set(Attribute.COMPONENT, component);
+    }
+
+    public String getGroupId() {
+        return get(Attribute.GROUPID);
+    }
+
+    public void setGroupId(String groupId) {
+        set(Attribute.GROUPID, groupId);
+    }
+
+    public String getId() {
+        return get(Attribute.ID);
+    }
+
+    public void setId(String id) {
+        set(Attribute.ID, id);
+    }
+
+    public String getVersion() {
+        return get(Attribute.VERSION);
+    }
+
+    public void setVersion(String version) {
+        set(Attribute.VERSION, version);
+    }
+
+    public String getLicense() {
+        return get(Attribute.LICENSE);
+    }
+
+    public void setLicense(String license) {
+        set(Attribute.LICENSE, license);
+    }
+
+    public String getUrl() {
+        return get(Attribute.URL);
+    }
+
+    public void setUrl(String url) {
+        set(Attribute.URL, url);
+    }
+
+    public String getClassification() {
+        return get(Attribute.CLASSIFICATION);
+    }
+
+    public void setClassification(String classification) {
+        set(Attribute.CLASSIFICATION, classification);
+    }
+
+    public String getPathInAsset() {
+        return get(Attribute.PATH_IN_ASSET);
+    }
+
+    public void setPathInAsset(String pathInAsset) {
+        set(Attribute.PATH_IN_ASSET, pathInAsset);
+    }
+
+    @Deprecated
+    public boolean isVerified() {
+        // FIXME: remove this concept
+        return "X".equalsIgnoreCase(get(Attribute.VERIFIED));
+    }
+
+    @Deprecated
+    public void setVerified(boolean verified) {
+        set(Attribute.VERIFIED, verified ? "X" : null);
+    }
+
+    public String getArtifactId() {
+        return artifactId;
+    }
+
+    public void setArtifactId(String artifactId) {
+        this.artifactId = artifactId;
+    }
+
+    public String getComment() {
+        return get(Attribute.COMMENT);
+    }
+
+    public void setComment(String comment) {
+        set(Attribute.COMMENT, comment);
+    }
+
+    public String getLatestVersion() {
+        return get(Attribute.LATEST_VERSION);
+    }
+
+    public void setLatestVersion(String latestAvailableVersion) {
+        set(Attribute.LATEST_VERSION, latestAvailableVersion);
+    }
+
+    public String toString() {
+        return "Artifact id: " + getId() + ", component: " + getComponent() + ", version: " + getVersion();
+    }
+
+    public void addProject(String project) {
+        final Set<String> projects = getProjects();
+        if (projects.contains(project)) return;
+
+        // use append to derive new value
+        append(Attribute.PROJECTS.getKey(), project, PROJECT_DELIMITER);
+    }
+
+    public void merge(Artifact a) {
+
+        // projects merge differently
+        mergeProjects(a);
+
+        // merge attributes
+        super.merge(a);
+
+        deriveArtifactId();
+        set(Attribute.CLASSIFIER, inferClassifierFromFileNameAndVersion());
+    }
+
+    private void mergeProjects(Artifact a) {
+        Set<String> projects = new HashSet<>(getProjects());
+        projects.addAll(a.getProjects());
+        setProjects(projects);
+    }
+
+    /**
+     * Derive a qualifier that uniquely represents an artifact.
+     *
+     * @return The derived artifact qualifier.
+     */
+    public String deriveQualifier() {
+        final String id = getId();
+
+        final StringBuilder sb = new StringBuilder();
+
+        if (StringUtils.isNotBlank(id)) {
+            sb.append(id.trim());
+        }
+        sb.append(":");
+        if (StringUtils.isNotBlank(getComponent())) {
+            sb.append(getComponent().trim());
+        }
+        sb.append(":");
+        if (StringUtils.isNotBlank(getGroupId())) {
+            sb.append(getGroupId().trim());
+        }
+        sb.append(":");
+        if (StringUtils.isNotBlank(getChecksum())) {
+            sb.append(getChecksum().trim());
+        }
+        sb.append(":");
+        if (StringUtils.isNotBlank(getVersion())) {
+            sb.append(getVersion().trim());
+        }
+
+        return sb.toString();
+    }
+
+    public void deriveArtifactId() {
+        if (artifactId == null) {
+            String artifactId = extractArtifactId(getId(), getVersion(), getGroupId());
+            if (artifactId == null) {
+                artifactId = getId();
+            }
+            this.setArtifactId(artifactId);
+        }
+    }
+
+    /**
+     * Extracts a derived artifactId. The artifactId is derived from the artifact file component. The extraction here is
+     * based on the knowledge of the version. This is particularly the case, when using maven as repository manager.
+     * Where the file component is constructed as artifactId-version[-classifier].type. The version therefore can be used to
+     * separate the artifactId from the remaining pieces of the file component.
+     *
+     * @param id      The artifact id.
+     * @param version The version of the artifact.
+     * @param groupId The artifact group id.
+     *
+     * @return The derived artifact id or null, in case the version is not part of the file component.
+     */
+    public String extractArtifactId(String id, String version, String groupId) {
+        if (StringUtils.isNotBlank(id) && StringUtils.isNotBlank(version)) {
+            int index = id.lastIndexOf(version);
+            if (index != -1) {
+                id = id.substring(0, index);
+                if (id.endsWith(DELIMITER_DASH)) {
+                    id = id.substring(0, id.length() - 1);
+                } else if (id.endsWith(DELIMITER_UNDERSCORE)) {
+                    // underscore are the delimiter e.g. when dealing with osgi bundles
+                    id = id.substring(0, id.length() - 1);
+                }
+                if (StringUtils.isNotBlank(id)) {
+                    // consider case, when the groupId is prefixed
+                    if (StringUtils.isNotBlank(groupId)) {
+                        if (id.startsWith(groupId + ".")) {
+                            final String reducedId = id.substring(groupId.length() + 1);
+                            if (StringUtils.isNotBlank(reducedId)) {
+                                id = reducedId;
+                            }
+                        }
+                    }
+                    return id;
+                }
+            }
+        }
+        return null;
+    }
+
+
+    public String createStringRepresentation() {
+        StringBuffer artifactRepresentation = new StringBuffer();
+        if (getGroupId() != null) {
+            artifactRepresentation.append(getGroupId());
+        }
+        artifactRepresentation.append(DELIMITER_COLON);
+        if (artifactId != null) {
+            artifactRepresentation.append(getArtifactId());
+        }
+        artifactRepresentation.append(DELIMITER_COLON);
+        if (getVersion() != null) {
+            artifactRepresentation.append(getVersion());
+        }
+        if (getClassifier() != null) {
+            artifactRepresentation.append(DELIMITER_COLON);
+            artifactRepresentation.append(getClassifier());
+        }
+        artifactRepresentation.append(DELIMITER_COLON);
+        // skip type if no information was derived
+        if (getId() != null && !getId().equals(artifactId)) {
+            artifactRepresentation.append(getType());
+        }
+        return artifactRepresentation.toString();
+    }
+
+    private String inferTypeFromId() {
+        String type = null;
+        String id = getId();
+        if (id != null) {
+            String classifier = inferClassifierFromFileNameAndVersion();
+            String version = getVersion();
+
+            if (version == null) {
+                version = inferVersionFromId();
+            }
+
+            final String versionClassifierPart;
+            if (classifier == null) {
+                versionClassifierPart = version + DELIMITER_DOT;
+            } else {
+                versionClassifierPart = version + DELIMITER_DASH + classifier + DELIMITER_DOT;
+            }
+
+            final int index = id.lastIndexOf(versionClassifierPart);
+            if (index != -1) {
+                type = id.substring(index + versionClassifierPart.length());
+            }
+
+            // NOTE: we do not regard an extraction by last dot (expecting a suffix) as  option.
+        }
+        return type;
+    }
+
+    private String inferVersionFromId() {
+        String version = getVersion();
+        if (!StringUtils.isNotBlank(version)) {
+            version = deriveVersionFromId();
+        }
+        return version;
+    }
+
+    public String deriveVersionFromId() {
+        String version = getId();
+        if (version != null) {
+
+            // FIXME: heavy assumption; better use a pattern \.[a-zA-Z]{3}
+            if (version.indexOf('.') > 0) {
+                version = version.substring(0, version.lastIndexOf('.'));
+            }
+
+            if (version.endsWith("-tests") ||
+                    version.endsWith("-api") ||
+                    version.endsWith("-config") ||
+                    version.endsWith("-source") ||
+                    version.endsWith("-sources") ||
+                    version.endsWith("-bootstrap") ||
+                    version.endsWith("-mock") ||
+                    version.endsWith("-doc") ||
+                    version.endsWith("-runtime")) {
+                version = version.substring(0, version.lastIndexOf('-'));
+            }
+
+            if (version.endsWith("-api") ||
+                    version.endsWith("-runtime")) {
+                version = version.substring(0, version.lastIndexOf('-'));
+            }
+
+            while (version.length() > 0 && version.substring(0, 1).matches("[a-zA-Z]")) {
+                int index = version.indexOf('-');
+                if (index > -1) {
+                    version = version.substring(index + 1);
+                } else
+                    break;
+            }
+
+            int index = version.indexOf('/');
+            if (index > -1) {
+                version = version.substring(0, index);
+            }
+        }
+        return version;
+    }
+
+    /**
+     * Anticipated a string in the shape "artifactId-version-classifier.extension". The part between
+     * "-version-" and the first "." are regarded the classifier.
+     *
+     * @return
+     */
+    public String inferClassifierFromId() {
+        final String id = getId();
+        final String version = getVersion();
+        if (StringUtils.isNotBlank(id) && StringUtils.isNotBlank(version)) {
+            // get rid of anything right to version
+            final String queryString = DELIMITER_DASH + version + DELIMITER_DASH;
+            final int versionIndex = id.indexOf(queryString);
+            if (versionIndex < 0) {
+                // no '-<version>-' part, no classifier
+                return null;
+            }
+            final int beginIndex = versionIndex + queryString.length();
+            final String classifierAndType = id.substring(beginIndex);
+            // get rid of trailing .{type}
+            final int index = classifierAndType.indexOf(DELIMITER_DOT);
+            if (index != -1) {
+                final String classifier = classifierAndType.substring(0, index).trim();
+                if (StringUtils.isNotBlank(classifier)) {
+                    return classifier;
+                }
+            }
+        }
+        return null;
+    }
+
+    public String inferClassifierFromFileNameAndVersion() {
+        final String fileName = get(Attribute.FILE_NAME);
+        final String version = getVersion();
+        if (StringUtils.isNotBlank(fileName) && StringUtils.isNotBlank(version)) {
+            // get rid of anything right to version
+            final String queryString = DELIMITER_DASH + version + DELIMITER_DASH;
+            final int versionIndex = fileName.indexOf(queryString);
+            if (versionIndex < 0) {
+                // no '-<version>-' part, no classifier
+                return null;
+            }
+            final int beginIndex = versionIndex + queryString.length();
+            final String classifierAndType = fileName.substring(beginIndex);
+            // get rid of trailing .{type}
+            final int index = classifierAndType.indexOf(DELIMITER_DOT);
+            if (index != -1) {
+                final String classifier = classifierAndType.substring(0, index).trim();
+                if (StringUtils.isNotBlank(classifier)) {
+                    return classifier;
+                }
+            }
+        }
+        return null;
+    }
+
+    public String createCompareStringRepresentation() {
+        StringBuffer artifactRepresentation = new StringBuffer();
+        artifactRepresentation.append(normalize(getId()));
+        artifactRepresentation.append(DELIMITER_COLON);
+        artifactRepresentation.append(normalize(get(Attribute.NAME)));
+        artifactRepresentation.append(DELIMITER_COLON);
+        artifactRepresentation.append(normalize(get(Attribute.FILE_NAME)));
+        artifactRepresentation.append(DELIMITER_COLON);
+        artifactRepresentation.append(normalize(get(Attribute.CLASSIFIER)));
+        artifactRepresentation.append(DELIMITER_COLON);
+        artifactRepresentation.append(normalize(getChecksum()));
+        artifactRepresentation.append(DELIMITER_COLON);
+        artifactRepresentation.append(normalize(getGroupId()));
+        artifactRepresentation.append(DELIMITER_COLON);
+        artifactRepresentation.append(normalize(getArtifactId()));
+        artifactRepresentation.append(DELIMITER_COLON);
+        artifactRepresentation.append(normalize(getComponent()));
+        artifactRepresentation.append(DELIMITER_COLON);
+        artifactRepresentation.append(normalize(getVersion()));
+        artifactRepresentation.append(DELIMITER_COLON);
+        artifactRepresentation.append(normalize(getType()));
+        artifactRepresentation.append(DELIMITER_COLON);
+        artifactRepresentation.append(normalize(getClassification()));
+        artifactRepresentation.append(DELIMITER_COLON);
+        artifactRepresentation.append(normalize(getLicense()));
+        artifactRepresentation.append(DELIMITER_COLON);
+        artifactRepresentation.append(normalize(getLatestVersion()));
+        artifactRepresentation.append(DELIMITER_COLON);
+        artifactRepresentation.append(normalize(getComment()));
+        artifactRepresentation.append(DELIMITER_COLON);
+        artifactRepresentation.append(normalize(get(Attribute.SECURITY_CATEGORY)));
+        artifactRepresentation.append(DELIMITER_COLON);
+        artifactRepresentation.append(normalize(get(Attribute.SECURITY_RELEVANT)));
+        artifactRepresentation.append(DELIMITER_COLON);
+        artifactRepresentation.append(normalize(getVulnerability()));
+        return artifactRepresentation.toString();
+    }
+
+    private String normalize(String s) {
+        if (StringUtils.isNotBlank(s))
+            return s.trim();
+        return "";
+    }
+
+    private String normalize(Boolean b) {
+        return Boolean.toString(b);
+    }
+
+    public String getDerivedLicenseFolder() {
+        return LicenseMetaData.deriveLicenseFolderName(getLicense());
+    }
+
+    public String getType() {
+        return inferTypeFromId();
+    }
+
+
+    @Deprecated
+    public String getClassifier() {
+        return get(Attribute.CLASSIFIER);
+    }
+
+    public boolean isEnabledForDistribution() {
+        String classification = getClassification();
+        if (!StringUtils.isEmpty(classification)) {
+            if (classification.contains("internal") || classification.contains("banned")) {
+                return false;
+            }
+        }
+        return true;
+    }
+
+    /**
+     * Checks whether the artifact is internal. Internal artifacts require a license association, but
+     * no component folder or license notice. Nevertheless, a component folder and/or license notice
+     * can already be provided.
+     * <p>
+     * The internal flag may be used to mark artifacts that are identified for associated licenses.
+     *
+     * @return Boolean indicating whether the artifacts is classified as internal.
+     */
+    public boolean isInternal() {
+        String classification = getClassification();
+        if (!StringUtils.isEmpty(classification)) {
+            if (classification.contains("internal")) {
+                return true;
+            }
+        }
+        return false;
+    }
+
+    /**
+     * Checks whether the artifact is banned. Banned artifacts are allowed to have incomplete meta data.
+     *
+     * @return Boolean indicating whether the artifact is banned.
+     */
+    public boolean isBanned() {
+        String classification = getClassification();
+        if (!StringUtils.isEmpty(classification)) {
+            if (classification.contains("banned")) {
+                return true;
+            }
+        }
+        return false;
+    }
+
+    public String getChecksum() {
+        return get(Attribute.CHECKSUM);
+    }
+
+    public void setChecksum(String checksum) {
+        set(Attribute.CHECKSUM, checksum);
+    }
+
+    public boolean isRelevant() {
+        return relevant;
+    }
+
+    public void setRelevant(boolean relevant) {
+        this.relevant = relevant;
+    }
+
+    public boolean isManaged() {
+        return managed;
+    }
+
+    public void setManaged(boolean managed) {
+        this.managed = managed;
+    }
+
+    public String getVulnerability() {
+        return get(Attribute.VULNERABILITY);
+    }
+
+    public void setVulnerability(String vulnerability) {
+        set(Attribute.VULNERABILITY, vulnerability);
+    }
+
+    /**
+     * @return the complete vulnerability string
+     * @deprecated use {@link #getVulnerability()} instead
+     */
+    @Deprecated
+    public String getCompleteVulnerability() {
+        return get(Attribute.VULNERABILITY);
+    }
+
+    /**
+     * @param vulnerability a comma-separated vulnerability string
+     * @deprecated use {@link #setVulnerability(String)} instead
+     */
+    @Deprecated
+    public void setCompleteVulnerability(String vulnerability) {
+        set(Attribute.VULNERABILITY, vulnerability);
+    }
+
+    /**
+     * Uses the information in the {@link Attribute#TYPE} column to determine whether the artifact is a hardware
+     * component via {@link ArtifactType#CATEGORY_HARDWARE}.
+     *
+     * @return true if the artifact is a hardware component, false otherwise.
+     */
+    public boolean isHardware() {
+        return getArtifactType().map(ArtifactType::isHardware).orElse(false);
+    }
+
+    /**
+     * Uses the information in the {@link Attribute#TYPE} column to determine whether the artifact is a driver via
+     * {@link ArtifactType#DRIVER}.
+     *
+     * @return true if the artifact is a driver, false otherwise.
+     */
+    public boolean isDriver() {
+        return getArtifactType().map(ArtifactType::isDriver).orElse(false);
+    }
+
+    /**
+     * Uses the information in the {@link Attribute#TYPE} column to find the artifact type.<br>
+     * Currently only supports hardware types.
+     *
+     * @return the artifact type or empty if no type was found / type is not yet registered.
+     */
+    public Optional<ArtifactType> getArtifactType() {
+        return ArtifactType.findType(get(Attribute.TYPE));
+    }
+
+    public boolean isValid() {
+        // an artifact requires at least an id or component
+        return StringUtils.isNotBlank(getId()) || StringUtils.isNotBlank(getComponent());
+    }
+
+    public String get(Attribute attribute, String defaultValue) {
+        return get(attribute.getKey(), defaultValue);
+    }
+
+    public String get(Attribute attribute) {
+        return get(attribute.getKey());
+    }
+
+    public void set(Attribute attribute, String value) {
+        set(attribute.getKey(), value);
+    }
+
+    public void append(Attribute attribute, String value, String delimiter) {
+        append(attribute.getKey(), value, delimiter);
+    }
+
+    /**
+     * Return the tokenized license string.
+     *
+     * @return List of individual licenses.
+     */
+    public List<String> getLicenses() {
+        if (!StringUtils.isNotBlank(getLicense())) return Collections.EMPTY_LIST;
+        return InventoryUtils.tokenizeLicense(getLicense(), true, true);
+    }
+
+    public boolean hasClassification(String classification) {
+        if (StringUtils.isNotBlank(getClassification())) {
+            return getClassification().contains(classification);
+        }
+        return false;
+    }
+
+    // FIXME: this information should be consolidated to a central class
+    private static final Set<String> moduleSuffixes = new HashSet<>();
+    static {
+        moduleSuffixes.add("war");
+        moduleSuffixes.add("nar");
+        moduleSuffixes.add("jar");
+        moduleSuffixes.add("xar");
+        moduleSuffixes.add("webjar");
+        moduleSuffixes.add("ear");
+        moduleSuffixes.add("aar");
+        moduleSuffixes.add("sar");
+        moduleSuffixes.add("nupkg");
+        moduleSuffixes.add("whl");
+
+        moduleSuffixes.add("deb");
+        moduleSuffixes.add("rpm");
+        moduleSuffixes.add("apk");
+
+        moduleSuffixes.add("cab");
+        moduleSuffixes.add("exe");
+        moduleSuffixes.add("msi");
+    }
+
+    public boolean isComponentOrComponentPart() {
+        // an artifact with a type is considered component or component part
+        if (StringUtils.isNotEmpty(get(Constants.KEY_TYPE))) return true;
+
+        // artifact with version are considered  component or component part
+        if (StringUtils.isNotEmpty(getVersion())) return true;
+
+        // artifact with a suffix indicating a module is considered component or component part
+        final String suffix = getType();
+        if (suffix != null) {
+            return moduleSuffixes.contains(suffix.toLowerCase(Locale.US));
+        }
+
+        return false;
+    }
+
+    public static List<String> orderAttributes(Collection<String> attributes, List<String> contextColumnList, List<String> artifactColumnOrder) {
+        // impose context or default order
+        final List<String> ordered = new ArrayList<>(attributes);
+        Collections.sort(ordered);
+        int insertIndex = 0;
+        if (contextColumnList != null) {
+            for (String key : contextColumnList) {
+                insertIndex = reinsert(insertIndex, key, ordered, attributes);
+            }
+        } else {
+            for (String key : artifactColumnOrder) {
+                insertIndex = reinsert(insertIndex, key, ordered, attributes);
+            }
+        }
+        return ordered;
+    }
+
+    private static int reinsert(int insertIndex, String key, List<String> orderedAttributesList, Collection<String> attributesSet) {
+        if (attributesSet.contains(key)) {
+            orderedAttributesList.remove(key);
+            orderedAttributesList.add(Math.min(insertIndex, orderedAttributesList.size()), key);
+            insertIndex++;
+        }
+        return insertIndex;
+    }
+
+}