/*
 * Copyright 2009-2024 the original author or authors.
 *
 * Licensed under the Apache License, Version 2.0 (the "License");
 * you may not use this file except in compliance with the License.
 * You may obtain a copy of the License at
 *
 *     http://www.apache.org/licenses/LICENSE-2.0
 *
 * Unless required by applicable law or agreed to in writing, software
 * distributed under the License is distributed on an "AS IS" BASIS,
 * WITHOUT WARRANTIES OR CONDITIONS OF ANY KIND, either express or implied.
 * See the License for the specific language governing permissions and
 * limitations under the License.
 */
package org.metaeffekt.core.inventory.processor.filescan;

import org.apache.commons.lang3.StringUtils;
import org.metaeffekt.core.inventory.InventoryUtils;
import org.metaeffekt.core.inventory.processor.model.Artifact;
import org.metaeffekt.core.inventory.processor.model.AssetMetaData;
import org.metaeffekt.core.inventory.processor.model.ComponentPatternData;
import org.metaeffekt.core.inventory.processor.model.Constants;
import org.metaeffekt.core.util.FileUtils;

import java.io.File;
import java.util.Set;

import static org.metaeffekt.core.inventory.processor.filescan.FileSystemScanConstants.ATTRIBUTE_KEY_ARTIFACT_PATH;
import static org.metaeffekt.core.inventory.processor.filescan.FileSystemScanConstants.ATTRIBUTE_KEY_ASSET_ID_CHAIN;
<<<<<<< HEAD
import static org.metaeffekt.core.inventory.processor.model.Artifact.Attribute.ARTIFACT_ROOT_PATHS;
=======
import static org.metaeffekt.core.inventory.processor.model.Artifact.Attribute.ROOT_PATHS;
>>>>>>> c7ddf71a
import static org.metaeffekt.core.inventory.processor.model.ComponentPatternData.Attribute.*;
import static org.metaeffekt.core.util.FileUtils.asRelativePath;

public class MatchResult {

    public final ComponentPatternData componentPatternData;

    public final File anchorFile;
    public final File scanRootDir;
    public final File versionAnchorRootDir;

    public String assetIdChain;

    public MatchResult(ComponentPatternData componentPatternData, File anchorFile, File scanRootDir, File versionAnchorRootDir, String assetIdChain) {
        this.componentPatternData = componentPatternData;
        this.anchorFile = anchorFile;
        this.scanRootDir = scanRootDir;
        this.versionAnchorRootDir = versionAnchorRootDir;
        this.assetIdChain = assetIdChain;
    }

    public Artifact deriveArtifact() {
        final Artifact derivedArtifact = new Artifact();

        derivedArtifact.setId(componentPatternData.get(COMPONENT_PART));
        derivedArtifact.setComponent(componentPatternData.get(COMPONENT_NAME));
        derivedArtifact.setVersion(componentPatternData.get(COMPONENT_VERSION));

        final String relativePath = asRelativePath(scanRootDir.getPath(), FileUtils.normalizePathToLinux(versionAnchorRootDir));
        final String virtualRootPath = asRelativePath(scanRootDir.getPath(), versionAnchorRootDir.getPath());

        derivedArtifact.set(AssetMetaData.Attribute.ASSET_PATH.getKey(), relativePath);
        derivedArtifact.set(ATTRIBUTE_KEY_ASSET_ID_CHAIN, assetIdChain);

        derivedArtifact.set(ATTRIBUTE_KEY_ARTIFACT_PATH, relativePath);

        String pathInAsset = relativePath;
        final String componentPartPath = componentPatternData.get(COMPONENT_PART_PATH);
        if (!StringUtils.isBlank(componentPartPath)) {
<<<<<<< HEAD
            pathInAsset += "/" + componentPartPath;
        }
        derivedArtifact.set(Constants.KEY_PATH_IN_ASSET, pathInAsset);

        derivedArtifact.set(ARTIFACT_ROOT_PATHS, virtualRootPath);
=======
            if (!pathInAsset.equals(".")) {
                pathInAsset += "/" + componentPartPath;
            } else {
                pathInAsset = componentPartPath;
            }
        }
        derivedArtifact.set(Constants.KEY_PATH_IN_ASSET, pathInAsset);

        derivedArtifact.set(ROOT_PATHS, virtualRootPath);
>>>>>>> c7ddf71a

        // also take over the type attribute
        derivedArtifact.set(Constants.KEY_TYPE, componentPatternData.get(Constants.KEY_TYPE));
        derivedArtifact.set(Constants.KEY_COMPONENT_SOURCE_TYPE, componentPatternData.get(Constants.KEY_COMPONENT_SOURCE_TYPE));

        derivedArtifact.set(Constants.KEY_SPECIFIED_PACKAGE_LICENSE, componentPatternData.get(Constants.KEY_SPECIFIED_PACKAGE_LICENSE));
        derivedArtifact.set(Constants.KEY_SPECIFIED_PACKAGE_CONCLUDED_LICENSE, componentPatternData.get(Constants.KEY_SPECIFIED_PACKAGE_CONCLUDED_LICENSE));
        derivedArtifact.set(Constants.KEY_SCOPE, componentPatternData.get(Constants.KEY_SCOPE));
        derivedArtifact.set(Artifact.Attribute.URL, componentPatternData.get(Artifact.Attribute.URL.getKey()));
        derivedArtifact.set(Artifact.Attribute.PURL, componentPatternData.get(Artifact.Attribute.PURL.getKey()));

        // also the group id
        derivedArtifact.setGroupId(componentPatternData.get("Group Id"));
        derivedArtifact.setChecksum(componentPatternData.get("Component Checksum"));

        derivedArtifact.set(FileSystemScanConstants.ATTRIBUTE_KEY_COMPONENT_PATTERN_MARKER, Constants.MARKER_CROSS);

        // take over assetId association
        final Set<String> assetIds = InventoryUtils.collectAssetIdFromGenericElement(componentPatternData);
        for (String assetId : assetIds) {
            final String assetAssociation = componentPatternData.get(assetId);
            if (StringUtils.isNotBlank(assetAssociation)) {
                derivedArtifact.set(assetId, assetAssociation);
            }
        }

        return derivedArtifact;
    }
}<|MERGE_RESOLUTION|>--- conflicted
+++ resolved
@@ -28,11 +28,7 @@
 
 import static org.metaeffekt.core.inventory.processor.filescan.FileSystemScanConstants.ATTRIBUTE_KEY_ARTIFACT_PATH;
 import static org.metaeffekt.core.inventory.processor.filescan.FileSystemScanConstants.ATTRIBUTE_KEY_ASSET_ID_CHAIN;
-<<<<<<< HEAD
-import static org.metaeffekt.core.inventory.processor.model.Artifact.Attribute.ARTIFACT_ROOT_PATHS;
-=======
 import static org.metaeffekt.core.inventory.processor.model.Artifact.Attribute.ROOT_PATHS;
->>>>>>> c7ddf71a
 import static org.metaeffekt.core.inventory.processor.model.ComponentPatternData.Attribute.*;
 import static org.metaeffekt.core.util.FileUtils.asRelativePath;
 
@@ -72,13 +68,6 @@
         String pathInAsset = relativePath;
         final String componentPartPath = componentPatternData.get(COMPONENT_PART_PATH);
         if (!StringUtils.isBlank(componentPartPath)) {
-<<<<<<< HEAD
-            pathInAsset += "/" + componentPartPath;
-        }
-        derivedArtifact.set(Constants.KEY_PATH_IN_ASSET, pathInAsset);
-
-        derivedArtifact.set(ARTIFACT_ROOT_PATHS, virtualRootPath);
-=======
             if (!pathInAsset.equals(".")) {
                 pathInAsset += "/" + componentPartPath;
             } else {
@@ -88,7 +77,6 @@
         derivedArtifact.set(Constants.KEY_PATH_IN_ASSET, pathInAsset);
 
         derivedArtifact.set(ROOT_PATHS, virtualRootPath);
->>>>>>> c7ddf71a
 
         // also take over the type attribute
         derivedArtifact.set(Constants.KEY_TYPE, componentPatternData.get(Constants.KEY_TYPE));
