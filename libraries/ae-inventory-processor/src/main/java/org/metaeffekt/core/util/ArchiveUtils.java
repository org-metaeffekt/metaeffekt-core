--- conflicted
+++ resolved
@@ -258,9 +258,6 @@
                 //  we should probably just make sure that the java-native unwrao doesn't fail instead of relying on
                 //  this last-ditch efford to give good support.
                 // fallback to native support on command line
-<<<<<<< HEAD
-                untarNative(file, targetFile);
-=======
 
                 Process tarExtract = new ProcessBuilder().command(
                                 "tar",
@@ -299,16 +296,10 @@
                     );
                     throw new IOException("Failed to untar requested file.");
                 }
->>>>>>> 1722ccc3
 
                 // NOTE: further exceptions are handled upstream
             }
         }
-    }
-
-    public static void untarNative(File file, File targetFile) throws IOException {
-        Process exec = Runtime.getRuntime().exec("tar -xf " + file.getAbsolutePath() + " -C " + targetFile.getAbsolutePath());
-        FileUtils.waitForProcess(exec);
     }
 
     private static void unpackAndClose(InputStream in, OutputStream out) throws IOException {
