/*
 * Copyright 2009-2024 the original author or authors.
 *
 * Licensed under the Apache License, Version 2.0 (the "License");
 * you may not use this file except in compliance with the License.
 * You may obtain a copy of the License at
 *
 *     http://www.apache.org/licenses/LICENSE-2.0
 *
 * Unless required by applicable law or agreed to in writing, software
 * distributed under the License is distributed on an "AS IS" BASIS,
 * WITHOUT WARRANTIES OR CONDITIONS OF ANY KIND, either express or implied.
 * See the License for the specific language governing permissions and
 * limitations under the License.
 */
package org.metaeffekt.core.inventory.processor.writer.excel;

import org.apache.commons.lang3.StringUtils;
import org.apache.poi.ss.util.CellRangeAddress;
import org.apache.poi.xssf.streaming.SXSSFRow;
import org.apache.poi.xssf.streaming.SXSSFSheet;
import org.apache.poi.xssf.streaming.SXSSFWorkbook;
import org.metaeffekt.core.inventory.processor.model.*;
import org.metaeffekt.core.inventory.processor.reader.AbstractInventoryReader;
import org.metaeffekt.core.inventory.processor.writer.excel.style.InventorySheetCellStyler;
import org.metaeffekt.core.inventory.processor.writer.excel.style.XlsxXSSFInventorySheetCellStylers;
import org.slf4j.Logger;
import org.slf4j.LoggerFactory;

import java.io.File;
import java.io.FileOutputStream;
import java.io.IOException;
import java.util.*;

public class XlsxInventoryWriter extends AbstractXlsxInventoryWriter {

<<<<<<< HEAD
    private final static Logger LOG = LoggerFactory.getLogger(XlsxInventoryWriter.class);
=======
    /**
     * Defines a default order.
     * <p>
     * FIXME: column-metadata
     */
    private final Artifact.Attribute[] artifactColumnOrder = new Artifact.Attribute[]{
            Artifact.Attribute.ID,
            Artifact.Attribute.CHECKSUM,
            Artifact.Attribute.COMPONENT,
            Artifact.Attribute.GROUPID,
            Artifact.Attribute.VERSION,
            Artifact.Attribute.LATEST_VERSION,
            Artifact.Attribute.LICENSE,
            Artifact.Attribute.CLASSIFICATION,
            Artifact.Attribute.SECURITY_RELEVANT,
            Artifact.Attribute.SECURITY_CATEGORY,
            Artifact.Attribute.VULNERABILITY,
            Artifact.Attribute.COMMENT,
            Artifact.Attribute.URL,
            Artifact.Attribute.PURL,
            Artifact.Attribute.PROJECTS,
            Artifact.Attribute.VERIFIED
    };
>>>>>>> b3392106

    public void writeInventory(Inventory inventory, File file) throws IOException {
        final SXSSFWorkbook workbook = new SXSSFWorkbook();
        final XlsxXSSFInventorySheetCellStylers stylers = new XlsxXSSFInventorySheetCellStylers(workbook);

        writeArtifacts(inventory, workbook, stylers);
        writeAssetMetaData(inventory, workbook, stylers);
        writeNotices(inventory, workbook, stylers);

        writeComponentPatterns(inventory, workbook, stylers);
        writeLicenseData(inventory, workbook, stylers);
        writeReportData(inventory, workbook, stylers);

        writeVulnerabilities(inventory, workbook, stylers);
        writeAdvisoryMetaData(inventory, workbook, stylers);

        writeInventoryInfo(inventory, workbook, stylers);

        final FileOutputStream out = new FileOutputStream(file);
        try {
            workbook.write(out);
        } finally {
            out.flush();
            out.close();
        }
    }

    private void writeArtifacts(Inventory inventory, SXSSFWorkbook workbook, XlsxXSSFInventorySheetCellStylers stylers) {
        // the artifact sheet is only written, if:
        // - there are artifacts
        // - there is no other information in the inventory
        //   this has to be done, since a xls without sheets is regarded damaged by Excel
        if (inventory.hasInformationOtherThanArtifacts() && inventory.getArtifacts().isEmpty()) {
            return;
        }

        final SXSSFSheet sheet = createAMDSheet(workbook, AbstractInventoryReader.WORKSHEET_NAME_ARTIFACT_DATA);

        final SXSSFRow headerRow = sheet.createRow(0);

        // create columns for key / value map content
        final Set<String> attributes = new HashSet<>();
        for (final Artifact artifact : inventory.getArtifacts()) {
            attributes.addAll(artifact.getAttributes());
        }

        final List<String> contextColumnList = inventory.getSerializationContext().
                get(InventorySerializationContext.CONTEXT_ARTIFACT_COLUMN_LIST);
        if (contextColumnList != null) {
            attributes.addAll(contextColumnList);
        }

        // add minimum columns
        attributes.add(Artifact.Attribute.ID.getKey());
        attributes.add(Artifact.Attribute.COMPONENT.getKey());
        attributes.add(Artifact.Attribute.VERSION.getKey());

        final List<String> ordered = Artifact.orderAttributes(attributes, contextColumnList, Artifact.ARTIFACT_COLUMN_ORDER_LIST);

        final InventorySheetCellStyler[] headerCellStylers = new InventorySheetCellStyler[]{
                stylers.headerStyleColumnNameAssetId,
                stylers.headerStyleColumnNameIncompleteMatch,
                stylers.headerStyleColumnNameErrors,
                stylers.headerStyleDefault,
        };

        final InventorySheetCellStyler[] dataCellStylers = new InventorySheetCellStyler[]{
                stylers.contentStyleColumnNameAssetId,
                stylers.contentStyleColumnNameIncompleteMatch,
        };

        final int columnCount = super.populateSheetWithModelData(
                inventory.getArtifacts(), ordered,
                headerRow::createCell, sheet::createRow,
                headerCellStylers, dataCellStylers);

        sheet.setAutoFilter(new CellRangeAddress(0, 65000, 0, columnCount - 1));
    }

    private void writeComponentPatterns(Inventory inventory, SXSSFWorkbook workbook, XlsxXSSFInventorySheetCellStylers stylers) {
        if (isEmpty(inventory.getComponentPatternData())) return;

        final SXSSFSheet sheet = createAMDSheet(workbook, "Component Patterns");

        final SXSSFRow headerRow = sheet.createRow(0);

        // create columns for key / value map content
        final Set<String> attributes = new HashSet<>();
        for (ComponentPatternData cpd : inventory.getComponentPatternData()) {
            attributes.addAll(cpd.getAttributes());
        }

        ComponentPatternData.CORE_ATTRIBUTES.forEach(attributes::remove);

        final List<String> ordered = new ArrayList<>(attributes);
        Collections.sort(ordered);

        final List<String> finalOrder = new ArrayList<>(ComponentPatternData.CORE_ATTRIBUTES);
        finalOrder.addAll(ordered);

        final InventorySheetCellStyler[] headerCellStylers = new InventorySheetCellStyler[] {
                stylers.headerStyleColumnNameAssetId,
                stylers.headerStyleDefault
        };

        final InventorySheetCellStyler[] dataCellStylers = new InventorySheetCellStyler[]{
                stylers.contentStyleColumnNameAssetId
        };

        final int columnCount = super.populateSheetWithModelData(
                inventory.getComponentPatternData(), finalOrder,
                headerRow::createCell, sheet::createRow,
                headerCellStylers, dataCellStylers);

        sheet.setAutoFilter(new CellRangeAddress(0, sheet.getLastRowNum(), 0, columnCount - 1));
    }


    private void writeNotices(Inventory inventory, SXSSFWorkbook workbook, XlsxXSSFInventorySheetCellStylers stylers) {
        if (isEmpty(inventory.getLicenseMetaData())) return;

        final SXSSFSheet sheet = createAMDSheet(workbook, "License Notices");

        final SXSSFRow headerRow = sheet.createRow(0);

        // create columns for key / value map content
        final Set<String> attributes = new LinkedHashSet<>(LicenseMetaData.CORE_ATTRIBUTES);
        final Set<String> orderedOtherAttributes = new TreeSet<>();
        for (LicenseMetaData licenseMetaData : inventory.getLicenseMetaData()) {
            orderedOtherAttributes.addAll(licenseMetaData.getAttributes());
        }
        attributes.addAll(orderedOtherAttributes);

        final InventorySheetCellStyler[] headerCellStylers = new InventorySheetCellStyler[]{
                stylers.headerStyleDefault
        };

        final InventorySheetCellStyler[] dataCellStylers = new InventorySheetCellStyler[]{
        };

        final int columnCount = super.populateSheetWithModelData(
                inventory.getLicenseMetaData(), attributes,
                headerRow::createCell, sheet::createRow,
                headerCellStylers, dataCellStylers);

        sheet.setAutoFilter(new CellRangeAddress(0, 65000, 0, columnCount - 1));

    }

    private void writeVulnerabilities(Inventory inventory, SXSSFWorkbook workbook, XlsxXSSFInventorySheetCellStylers stylers) {
        inventory.getVulnerabilityMetaDataContexts().stream()
                .filter(StringUtils::isNotEmpty)
                .forEach(context -> writeVulnerabilities(inventory, workbook, context, stylers));
    }

    private void writeVulnerabilities(Inventory inventory, SXSSFWorkbook workbook, String assessmentContext, XlsxXSSFInventorySheetCellStylers stylers) {
        if (isEmpty(inventory.getVulnerabilityMetaData(assessmentContext))) return;

        final SXSSFSheet sheet = createAMDSheet(workbook, assessmentContextToSheetName(assessmentContext));

        final SXSSFRow headerRow = sheet.createRow(0);

        // create columns for key / value map content
        final Set<String> attributes = new HashSet<>();
        for (VulnerabilityMetaData vmd : inventory.getVulnerabilityMetaData(assessmentContext)) {
            attributes.addAll(vmd.getAttributes());
        }

        VulnerabilityMetaData.CORE_ATTRIBUTES.forEach(attributes::remove);

        final List<String> ordered = new ArrayList<>(attributes);
        Collections.sort(ordered);

        final List<String> finalOrder = new ArrayList<>(VulnerabilityMetaData.CORE_ATTRIBUTES);
        finalOrder.addAll(ordered);

        final InventorySheetCellStyler[] headerCellStylers = new InventorySheetCellStyler[]{
                stylers.headerStyleDefault,
        };

        final InventorySheetCellStyler[] dataCellStylers = new InventorySheetCellStyler[]{
                stylers.contentStyleCvssScoresDoubleValue,
                stylers.contentStyleUrlValue,
        };

        final int columnCount = super.populateSheetWithModelData(
                inventory.getVulnerabilityMetaData(assessmentContext), finalOrder,
                headerRow::createCell, sheet::createRow,
                headerCellStylers, dataCellStylers);

        sheet.setAutoFilter(new CellRangeAddress(0, sheet.getLastRowNum(), 0, columnCount - 1));
    }

    private void writeAdvisoryMetaData(Inventory inventory, SXSSFWorkbook workbook, XlsxXSSFInventorySheetCellStylers stylers) {
        if (isEmpty(inventory.getAdvisoryMetaData())) return;

        final SXSSFSheet sheet = createAMDSheet(workbook, AbstractInventoryReader.WORKSHEET_NAME_ADVISORY_DATA);

        final SXSSFRow headerRow = sheet.createRow(0);

        // create columns for key / value map content
        final Set<String> attributes = new HashSet<>();
        for (AdvisoryMetaData am : inventory.getAdvisoryMetaData()) {
            attributes.addAll(am.getAttributes());
        }

        AdvisoryMetaData.CORE_ATTRIBUTES.forEach(attributes::remove);

        final List<String> ordered = new ArrayList<>(attributes);
        Collections.sort(ordered);

        final List<String> finalOrder = new ArrayList<>(AdvisoryMetaData.CORE_ATTRIBUTES);
        finalOrder.addAll(ordered);

        final InventorySheetCellStyler[] headerCellStylers = new InventorySheetCellStyler[]{
                stylers.headerStyleDefault,
        };

        final InventorySheetCellStyler[] dataCellStylers = new InventorySheetCellStyler[]{
                stylers.contentStyleUrlValue,
        };

        final int columnCount = super.populateSheetWithModelData(
                inventory.getAdvisoryMetaData(), finalOrder,
                headerRow::createCell, sheet::createRow,
                headerCellStylers, dataCellStylers);

        sheet.setAutoFilter(new CellRangeAddress(0, sheet.getLastRowNum(), 0, columnCount - 1));
    }

    private void writeInventoryInfo(Inventory inventory, SXSSFWorkbook workbook, XlsxXSSFInventorySheetCellStylers stylers) {
        if (isEmpty(inventory.getInventoryInfo())) return;

        final SXSSFSheet sheet = createAMDSheet(workbook, "Info");

        final SXSSFRow headerRow = sheet.createRow(0);

        // create columns for key / value map content
        final Set<String> attributes = new HashSet<>();
        for (InventoryInfo info : inventory.getInventoryInfo()) {
            attributes.addAll(info.getAttributes());
        }

        InventoryInfo.CORE_ATTRIBUTES.forEach(attributes::remove);

        final List<String> ordered = new ArrayList<>(attributes);
        Collections.sort(ordered);

        final List<String> finalOrder = new ArrayList<>(InventoryInfo.CORE_ATTRIBUTES);
        finalOrder.addAll(ordered);

        final InventorySheetCellStyler[] headerCellStylers = new InventorySheetCellStyler[]{
                stylers.headerStyleDefault,
        };

        final InventorySheetCellStyler[] dataCellStylers = new InventorySheetCellStyler[]{
        };

        final int columnCount = super.populateSheetWithModelData(
                inventory.getInventoryInfo(), finalOrder,
                headerRow::createCell, sheet::createRow,
                headerCellStylers, dataCellStylers);

        sheet.setAutoFilter(new CellRangeAddress(0, sheet.getLastRowNum(), 0, columnCount - 1));
    }

    private void writeLicenseData(Inventory inventory, SXSSFWorkbook workbook, XlsxXSSFInventorySheetCellStylers stylers) {
        if (isEmpty(inventory.getLicenseData())) return;

        final SXSSFSheet sheet = createAMDSheet(workbook, "Licenses");

        final SXSSFRow headerRow = sheet.createRow(0);

        // create columns for key / value map content
        final Set<String> attributes = new HashSet<>();
        for (LicenseData vmd : inventory.getLicenseData()) {
            attributes.addAll(vmd.getAttributes());
        }

        final InventorySerializationContext serializationContext = inventory.getSerializationContext();
        final List<String> contextColumnList = serializationContext.
                get(InventorySerializationContext.CONTEXT_LICENSEDATA_COLUMN_LIST);
        if (contextColumnList != null) {
            attributes.addAll(contextColumnList);
        }

        // add minimum columns
        attributes.addAll(LicenseData.ORDERED_ATTRIBUTES);

        // impose context or default order
<<<<<<< HEAD
        final List<String> ordered = Artifact.orderAttributes(attributes, contextColumnList, LicenseData.CORE_ATTRIBUTES);
=======
        final List<String> ordered = new ArrayList<>(attributes);
        Collections.sort(ordered);
        int insertIndex = 0;
        if (contextColumnList != null) {
            for (String key : contextColumnList) {
                insertIndex = reinsert(insertIndex, key, ordered, attributes);
            }
        } else {
            for (String key : LicenseData.ORDERED_ATTRIBUTES) {
                insertIndex = reinsert(insertIndex, key, ordered, attributes);
            }
        }
>>>>>>> b3392106

        final InventorySheetCellStyler[] headerCellStylers = new InventorySheetCellStyler[]{
                stylers.headerStyleColumnNameAssetId,
                stylers.headerStyleColumnNameMarker,
                stylers.headerStyleColumnNameClassification,
                stylers.createLicensesHeaderCellStyler(serializationContext),
                stylers.headerStyleDefault,
        };

        final InventorySheetCellStyler[] dataCellStylers = new InventorySheetCellStyler[]{
                stylers.contentStyleColumnNameAssetId,
                stylers.contentStyleColumnNameMarkerCentered,
                stylers.createLicensesCellStyler(serializationContext)
        };

        final int columnCount = super.populateSheetWithModelData(
                inventory.getLicenseData(), ordered,
                headerRow::createCell, sheet::createRow,
                headerCellStylers, dataCellStylers);

        sheet.setAutoFilter(new CellRangeAddress(0, sheet.getLastRowNum(), 0, columnCount - 1));
    }

    private void writeAssetMetaData(Inventory inventory, SXSSFWorkbook workbook, XlsxXSSFInventorySheetCellStylers stylers) {
        if (isEmpty(inventory.getAssetMetaData())) return;

        final SXSSFSheet sheet = createAMDSheet(workbook, "Assets");

        final SXSSFRow headerRow = sheet.createRow(0);

        // create columns for key / value map content
        final Set<String> attributes = new HashSet<>();
        for (AssetMetaData amd : inventory.getAssetMetaData()) {
            attributes.addAll(amd.getAttributes());
        }

        // remove core attributes
        final List<String> finalOrder = deriveOrder(attributes, AssetMetaData.CORE_ATTRIBUTES);

        final InventorySheetCellStyler[] headerCellStylers = new InventorySheetCellStyler[] {
                stylers.headerStyleColumnNameSrcAssetSource,
                stylers.headerStyleColumnNameAssetConfig,
                stylers.headerStyleDefault,
        };

        final InventorySheetCellStyler[] dataCellStylers = new InventorySheetCellStyler[] {
                stylers.contentStyleColumnNameSrcCentered,
        };

        final int columnCount = super.populateSheetWithModelData(
                inventory.getAssetMetaData(), finalOrder,
                headerRow::createCell, sheet::createRow,
                headerCellStylers, dataCellStylers);

        sheet.setAutoFilter(new CellRangeAddress(0, sheet.getLastRowNum(), 0, columnCount - 1));
    }

    private void writeReportData(Inventory inventory, SXSSFWorkbook workbook, XlsxXSSFInventorySheetCellStylers stylers) {
        if (isEmpty(inventory.getReportData())) return;

        final SXSSFSheet sheet = createAMDSheet(workbook, "Report");

        final SXSSFRow headerRow = sheet.createRow(0);

        // create columns for key / value map content
        final Set<String> attributes = new HashSet<>();
        for (ReportData rd : inventory.getReportData()) {
            attributes.addAll(rd.getAttributes());
        }

        // remove core attributes
        final List<String> finalOrder = deriveOrder(attributes, ReportData.CORE_ATTRIBUTES);

        final InventorySheetCellStyler[] headerCellStylers = new InventorySheetCellStyler[]{
                stylers.headerStyleColumnNameAssetId,
                stylers.headerStyleDefault,
        };

        final InventorySheetCellStyler[] dataCellStylers = new InventorySheetCellStyler[]{
                stylers.contentStyleColumnNameAssetId,
        };

        final int columnCount = super.populateSheetWithModelData(
                inventory.getReportData(), finalOrder,
                headerRow::createCell, sheet::createRow,
                headerCellStylers, dataCellStylers);

        sheet.setAutoFilter(new CellRangeAddress(0, sheet.getLastRowNum(), 0, columnCount - 1));
    }

    private SXSSFSheet createAMDSheet(SXSSFWorkbook workbook, String sheetname) {
        final SXSSFSheet sheet = workbook.createSheet(sheetname);
        sheet.createFreezePane(0, 1);
        sheet.setDefaultColumnWidth(20);
        return sheet;
    }

    private static List<String> deriveOrder(Set<String> attributes, ArrayList<String> coreAttributes) {
        coreAttributes.forEach(attributes::remove);

        // produce ordered attribute list
        final List<String> ordered = new ArrayList<>(attributes);
        Collections.sort(ordered);

        // compose core attributes and the ordered (remaining) list
        final List<String> finalOrder = new ArrayList<>(coreAttributes);
        finalOrder.addAll(ordered);
        return finalOrder;
    }
}<|MERGE_RESOLUTION|>--- conflicted
+++ resolved
@@ -34,34 +34,6 @@
 
 public class XlsxInventoryWriter extends AbstractXlsxInventoryWriter {
 
-<<<<<<< HEAD
-    private final static Logger LOG = LoggerFactory.getLogger(XlsxInventoryWriter.class);
-=======
-    /**
-     * Defines a default order.
-     * <p>
-     * FIXME: column-metadata
-     */
-    private final Artifact.Attribute[] artifactColumnOrder = new Artifact.Attribute[]{
-            Artifact.Attribute.ID,
-            Artifact.Attribute.CHECKSUM,
-            Artifact.Attribute.COMPONENT,
-            Artifact.Attribute.GROUPID,
-            Artifact.Attribute.VERSION,
-            Artifact.Attribute.LATEST_VERSION,
-            Artifact.Attribute.LICENSE,
-            Artifact.Attribute.CLASSIFICATION,
-            Artifact.Attribute.SECURITY_RELEVANT,
-            Artifact.Attribute.SECURITY_CATEGORY,
-            Artifact.Attribute.VULNERABILITY,
-            Artifact.Attribute.COMMENT,
-            Artifact.Attribute.URL,
-            Artifact.Attribute.PURL,
-            Artifact.Attribute.PROJECTS,
-            Artifact.Attribute.VERIFIED
-    };
->>>>>>> b3392106
-
     public void writeInventory(Inventory inventory, File file) throws IOException {
         final SXSSFWorkbook workbook = new SXSSFWorkbook();
         final XlsxXSSFInventorySheetCellStylers stylers = new XlsxXSSFInventorySheetCellStylers(workbook);
@@ -351,22 +323,7 @@
         attributes.addAll(LicenseData.ORDERED_ATTRIBUTES);
 
         // impose context or default order
-<<<<<<< HEAD
-        final List<String> ordered = Artifact.orderAttributes(attributes, contextColumnList, LicenseData.CORE_ATTRIBUTES);
-=======
-        final List<String> ordered = new ArrayList<>(attributes);
-        Collections.sort(ordered);
-        int insertIndex = 0;
-        if (contextColumnList != null) {
-            for (String key : contextColumnList) {
-                insertIndex = reinsert(insertIndex, key, ordered, attributes);
-            }
-        } else {
-            for (String key : LicenseData.ORDERED_ATTRIBUTES) {
-                insertIndex = reinsert(insertIndex, key, ordered, attributes);
-            }
-        }
->>>>>>> b3392106
+        final List<String> ordered = Artifact.orderAttributes(attributes, contextColumnList, LicenseData.ORDERED_ATTRIBUTES);
 
         final InventorySheetCellStyler[] headerCellStylers = new InventorySheetCellStyler[]{
                 stylers.headerStyleColumnNameAssetId,
