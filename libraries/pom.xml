--- conflicted
+++ resolved
@@ -19,11 +19,8 @@
         <module>ae-inspect-reader</module>
         <module>ae-inventory-processor</module>
         <module>ae-maven-kernel</module>
-<<<<<<< HEAD
+        <module>ae-system-analysis-scripts</module>
         <module>ae-security</module>
-=======
-        <module>ae-system-analysis-scripts</module>
->>>>>>> a7ec4b5a
     </modules>
 
     <build>
