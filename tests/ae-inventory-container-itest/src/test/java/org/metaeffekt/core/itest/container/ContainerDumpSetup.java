--- conflicted
+++ resolved
@@ -16,14 +16,17 @@
 package org.metaeffekt.core.itest.container;
 
 import org.metaeffekt.core.util.FileUtils;
+import org.metaeffekt.core.util.ExecUtils;
 import org.slf4j.Logger;
 import org.slf4j.LoggerFactory;
 
 import java.io.File;
 import java.io.IOException;
-import java.io.InputStream;
+import java.util.Arrays;
+import java.util.stream.Collectors;
 
 import static org.metaeffekt.core.itest.common.setup.TestConfig.getDownloadFolder;
+import static org.metaeffekt.core.itest.common.setup.TestConfig.getScanFolder;
 
 // FIXME; integrate with TestSetup check hash
 public class ContainerDumpSetup {
@@ -104,35 +107,11 @@
     }
 
     private static String executeCommand(String[] commands) throws IOException, InterruptedException {
-<<<<<<< HEAD
-        ProcessBuilder processBuilder = new ProcessBuilder(commands);
-        processBuilder.redirectErrorStream(true);
-        Process process = processBuilder.start();
-
-        int exitValue = process.waitFor();
-
-        StringBuilder output = new StringBuilder();
-
-        try (InputStream is = process.getInputStream()) {
-            byte[] buffer = new byte[1024];
-            int bytesRead;
-            while ((bytesRead = is.read(buffer)) != -1) {
-                String part = new String(buffer, 0, bytesRead);
-                output.append(part);
-            }
-        }
-
-        if (exitValue != 0) {
-            // Handle the case where the process did not complete successfully.
-            throw new IOException("Command execution failed with exit code " + exitValue);
-        }
-=======
         final ExecUtils.ExecParam execParam = new ExecUtils.ExecParam(commands);
         execParam.retainErrorOutputs();
         execParam.retainOutputs();
 
         ExecUtils.ExecMonitor execMonitor = ExecUtils.executeCommandAndWaitForProcessToTerminate(execParam);
->>>>>>> 3c2dc483
 
         // return the accumulated output
         return execMonitor.getOutput().orElseThrow(IOException::new).trim();
