/*
 * Copyright 2009-2024 the original author or authors.
 *
 * Licensed under the Apache License, Version 2.0 (the "License");
 * you may not use this file except in compliance with the License.
 * You may obtain a copy of the License at
 *
 *     http://www.apache.org/licenses/LICENSE-2.0
 *
 * Unless required by applicable law or agreed to in writing, software
 * distributed under the License is distributed on an "AS IS" BASIS,
 * WITHOUT WARRANTIES OR CONDITIONS OF ANY KIND, either express or implied.
 * See the License for the specific language governing permissions and
 * limitations under the License.
 */
package org.metaeffekt.core.itest.analysis.bundles;

import org.junit.Assert;
import org.junit.BeforeClass;
import org.junit.Ignore;
import org.junit.Test;
import org.metaeffekt.core.inventory.processor.model.Inventory;
import org.metaeffekt.core.itest.common.Analysis;
import org.metaeffekt.core.itest.common.fluent.ArtifactList;
import org.metaeffekt.core.itest.common.setup.AbstractCompositionAnalysisTest;
import org.metaeffekt.core.itest.common.setup.UrlBasedTestSetup;
import org.slf4j.Logger;
import org.slf4j.LoggerFactory;

import static org.metaeffekt.core.inventory.processor.model.Artifact.Attribute.*;
import static org.metaeffekt.core.itest.common.predicates.AttributeExists.withAttribute;
import static org.metaeffekt.core.itest.common.predicates.AttributeValue.attributeValue;
import static org.metaeffekt.core.itest.common.predicates.ContainsToken.containsToken;

public class SpringCommonsCollectionEclipseBundleTest extends AbstractCompositionAnalysisTest {

    @BeforeClass
    public static void prepare() {
        testSetup = new UrlBasedTestSetup()
                .setSource("https://archive.apache.org/dist/commons/collections/binaries/commons-collections-3.2.1-bin.zip")
                .setSha256Hash("759d425105e23ba7016396b7dba776fc14a0e962bcf19a9f2fcf5efa1d23f45b")
                .setName(SpringCommonsCollectionEclipseBundleTest.class.getName());
    }

    @Ignore
    @Test
    public void clear() throws Exception{
        Assert.assertTrue(testSetup.clear());
    }

    @Ignore
    @Test
    public void inventorize() throws Exception{
        Assert.assertTrue(testSetup.rebuildInventory());
    }

    @Test
    public void assertContent() throws Exception {
        final Inventory inventory= testSetup.getInventory();

        Analysis analysis = new Analysis(inventory);

        analysis.selectArtifacts().logList();


        ArtifactList artifactList = getAnalysisAfterInvariantCheck()
                .selectArtifacts();

        artifactList.logListWithAllAttributes();

        // the embedded artifact is listed not connect it to the containing one;
        analysis.selectArtifacts(attributeValue(ID, "commons-collections-3.2.1.jar")).hasSizeOf(1);
        analysis.selectArtifacts(attributeValue(ID, "commons-collections-3.2.1.jar")).assertAll(withAttribute(GROUPID));
<<<<<<< HEAD

        // FIXME-BLK: all jars should have groupId and version
=======
        analysis.selectArtifacts().hasSizeOf(3);

        ArtifactList jarList = artifactList.with(containsToken(ID, ".jar"));
        jarList.with(attributeValue(TYPE, "module")).hasSizeOf(2);
>>>>>>> f61efa68
    }

}<|MERGE_RESOLUTION|>--- conflicted
+++ resolved
@@ -71,15 +71,8 @@
         // the embedded artifact is listed not connect it to the containing one;
         analysis.selectArtifacts(attributeValue(ID, "commons-collections-3.2.1.jar")).hasSizeOf(1);
         analysis.selectArtifacts(attributeValue(ID, "commons-collections-3.2.1.jar")).assertAll(withAttribute(GROUPID));
-<<<<<<< HEAD
 
         // FIXME-BLK: all jars should have groupId and version
-=======
-        analysis.selectArtifacts().hasSizeOf(3);
-
-        ArtifactList jarList = artifactList.with(containsToken(ID, ".jar"));
-        jarList.with(attributeValue(TYPE, "module")).hasSizeOf(2);
->>>>>>> f61efa68
     }
 
 }