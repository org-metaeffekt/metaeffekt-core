--- conflicted
+++ resolved
@@ -55,11 +55,7 @@
                 .logListWithAllAttributes()
                 .with(attributeValue(ID, "ffmpeg_kit_flutter-6.0.3"),
                         attributeValue(VERSION, "6.0.3"),
-<<<<<<< HEAD
-                        attributeValue(ARTIFACT_ROOT_PATHS, "[ffmpeg_kit_flutter-6.0.3.tar.gz]/ffmpeg_kit_flutter-6.0.3.tar"),
-=======
                         attributeValue(ROOT_PATHS, "[ffmpeg_kit_flutter-6.0.3.tar.gz]/ffmpeg_kit_flutter-6.0.3.tar"),
->>>>>>> c7ddf71a
                         attributeValue(PURL, "pkg:pub/ffmpeg_kit_flutter@6.0.3"),
                         attributeValue(COMPONENT_SOURCE_TYPE, "pub"))
                 .assertNotEmpty();
