--- conflicted
+++ resolved
@@ -59,14 +59,10 @@
     public void testCompositionComponentPattern() throws Exception {
         final Inventory inventory = testSetup.getInventory();
         Analysis analysis = new Analysis(inventory);
-<<<<<<< HEAD
-        analysis.selectArtifacts(containsToken(COMPONENT_SOURCE_TYPE, "exe")).hasSizeOf(6);
-=======
 
         final int size = analysis.selectArtifacts(containsToken(COMPONENT_SOURCE_TYPE, "exe")).getItemList().size();
 
         // result depends on installation of 7z
         Assertions.assertThat(size == 6 || size == 0).isTrue();
->>>>>>> 062dda1e
     }
 }