--- conflicted
+++ resolved
@@ -314,12 +314,7 @@
     private boolean includeInofficialOsiStatus;
 
     protected InventoryReport initializeInventoryReport() throws MojoExecutionException {
-<<<<<<< HEAD
-        InventoryReport report = new InventoryReport(ReportConfigurationParameters.builder().
-                hidePriorityInformation(isHidePriorityScoreInformation()).build());
-=======
         InventoryReport report = new InventoryReport(configureParameters().build());
->>>>>>> c7ddf71a
         configureInventoryReport(report);
         return report;
     }
@@ -452,7 +447,4 @@
         }
     }
 
-    public boolean isHidePriorityScoreInformation() {
-        return hidePriorityScoreInformation;
-    }
 }